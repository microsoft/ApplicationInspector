﻿// Copyright (C) Microsoft. All rights reserved.
// Licensed under the MIT License. See LICENSE.txt in the project root for license information.

using System;
using System.Collections.Generic;
using System.IO;
using System.Linq;
using System.Text.RegularExpressions;
using System.Xml.XPath;
using gfs.YamlDotNet.YamlPath;
using JsonCons.JsonPath;
using Microsoft.ApplicationInspector.Common;
using Microsoft.ApplicationInspector.RulesEngine.OatExtensions;
using Microsoft.CST.OAT;
using Microsoft.Extensions.Logging;
using Microsoft.Extensions.Logging.Abstractions;

namespace Microsoft.ApplicationInspector.RulesEngine;

/// <summary>
///     Common helper used by VerifyRulesCommand and PackRulesCommand classes to reduce duplication
/// </summary>
public class RulesVerifier
{
    private readonly Analyzer _analyzer;
    private readonly ILogger _logger;
    private readonly RulesVerifierOptions _options;

    public RulesVerifier(RulesVerifierOptions options)
    {
        _options = options;
        _logger = _options.LoggerFactory?.CreateLogger<RulesVerifier>() ?? NullLogger<RulesVerifier>.Instance;
        _analyzer = _options.Analyzer ?? new ApplicationInspectorAnalyzer(_options.LoggerFactory);
    }

    private ILoggerFactory? _loggerFactory => _options.LoggerFactory;

    /// <summary>
    ///     Compile ruleset from a path to a directory or file containing a rule.json file and verify the status of the rules.
    /// </summary>
    /// <param name="fileName">Path to rules.</param>
    /// <returns></returns>
    /// <exception cref="OpException"></exception>
    public RulesVerifierResult Verify(string rulesPath)
    {
        RuleSet CompiledRuleset = new(_loggerFactory);

        if (!string.IsNullOrEmpty(rulesPath))
        {
            if (Directory.Exists(rulesPath))
            {
                CompiledRuleset.AddDirectory(rulesPath);
            }
            else if (File.Exists(rulesPath))
            {
                CompiledRuleset.AddFile(rulesPath);
            }
            else
            {
                throw new OpException(MsgHelp.FormatString(MsgHelp.ID.CMD_INVALID_RULE_PATH, rulesPath));
            }
        }

        return Verify(CompiledRuleset);
    }

    public RulesVerifierResult Verify(AbstractRuleSet ruleset)
    {
        return new RulesVerifierResult(CheckIntegrity(ruleset), ruleset);
    }

    public List<RuleStatus> CheckIntegrity(AbstractRuleSet ruleSet)
    {
        List<RuleStatus> ruleStatuses = new();
        foreach (var rule in ruleSet.GetOatRules())
        {
            var ruleVerified = CheckIntegrity(rule);

            ruleStatuses.Add(ruleVerified);
        }

        if (!_options.DisableRequireUniqueIds)
        {
            var duplicatedRules = ruleSet.GetAppInspectorRules().GroupBy(x => x.Id).Where(y => y.Count() > 1);
            foreach (var rule in duplicatedRules)
            {
                _logger.LogError(MsgHelp.GetString(MsgHelp.ID.VERIFY_RULES_DUPLICATEID_FAIL), rule.Key);
                var relevantStati = ruleStatuses.Where(x => x.RulesId == rule.Key);
                foreach (var status in relevantStati)
                    status.Errors =
                        status.Errors.Append(MsgHelp.FormatString(MsgHelp.ID.VERIFY_RULES_DUPLICATEID_FAIL, rule.Key));
            }
        }

        return ruleStatuses;
    }

    public RuleStatus CheckIntegrity(ConvertedOatRule convertedOatRule)
    {
        List<string> errors = new();

        // App Inspector checks
        var rule = convertedOatRule.AppInspectorRule;
        // Check for null Id
        if (string.IsNullOrEmpty(rule.Id))
        {
            _logger.LogError(MsgHelp.GetString(MsgHelp.ID.VERIFY_RULES_NULLID_FAIL), rule.Name);
            errors.Add(MsgHelp.FormatString(MsgHelp.ID.VERIFY_RULES_NULLID_FAIL, rule.Name));
        }

        //applicability
        if (rule.AppliesTo != null)
        {
            var languages = _options.LanguageSpecs.GetNames();
            // Check for unknown language
            foreach (var lang in rule.AppliesTo)
                if (!string.IsNullOrEmpty(lang))
                {
                    if (!languages.Any(x => x.Equals(lang, StringComparison.CurrentCultureIgnoreCase)))
                    {
                        _logger.LogError(MsgHelp.GetString(MsgHelp.ID.VERIFY_RULES_LANGUAGE_FAIL), rule.Id ?? "", lang);
                        errors.Add(MsgHelp.FormatString(MsgHelp.ID.VERIFY_RULES_LANGUAGE_FAIL, rule.Id ?? "", lang));
                    }
                }
        }

        foreach (var pattern in rule.FileRegexes ?? Array.Empty<string>())
            try
            {
                _ = new Regex(pattern, RegexOptions.Compiled);
            }
            catch (Exception e)
            {
                _logger?.LogError(MsgHelp.GetString(MsgHelp.ID.VERIFY_RULES_REGEX_FAIL), rule.Id ?? "", pattern ?? "",
                    e.Message);
                errors.Add(MsgHelp.FormatString(MsgHelp.ID.VERIFY_RULES_REGEX_FAIL, rule.Id ?? "", pattern ?? "",
                    e.Message));
            }

        //valid search pattern
        foreach (var searchPattern in rule.Patterns ?? Array.Empty<SearchPattern>())
        {
            if (searchPattern.PatternType == PatternType.RegexWord || searchPattern.PatternType == PatternType.Regex)
            {
                try
                {
                    if (string.IsNullOrEmpty(searchPattern.Pattern))
                    {
                        throw new ArgumentException();
                    }

<<<<<<< HEAD
                    var options = new RegexOptions();
#if NET7_0_OR_GREATER
                    if (_options.EnableNonBacktrackingRegex)
                    {
                        options |= RegexOptions.NonBacktracking;
                    }
#endif

                    _ = new Regex(searchPattern.Pattern, options);
                }
                catch (NotSupportedException e)
                {
                    _logger?.LogWarning(MsgHelp.GetString(MsgHelp.ID.VERIFY_RULES_REGEX_FAIL), rule.Id ?? "", searchPattern.Pattern ?? "", e.Message);
                    errors.Add(MsgHelp.FormatString(MsgHelp.ID.VERIFY_RULES_REGEX_FAIL, rule.Id ?? "", searchPattern.Pattern ?? "", e.Message));

                    _ = new Regex(searchPattern.Pattern);      
=======
                    RegexOptions regexOpts =
                        Utils.RegexModifierToRegexOptions(searchPattern.Modifiers ?? Array.Empty<string>());

                    _ = new Regex(searchPattern.Pattern, regexOpts);
>>>>>>> c187a934
                }
                catch (Exception e)
                {
                    _logger?.LogError(MsgHelp.GetString(MsgHelp.ID.VERIFY_RULES_REGEX_FAIL), rule.Id ?? "",
                        searchPattern.Pattern ?? "", e.Message);
                    errors.Add(MsgHelp.FormatString(MsgHelp.ID.VERIFY_RULES_REGEX_FAIL, rule.Id ?? "",
                        searchPattern.Pattern ?? "", e.Message));
                }
            }

            if (searchPattern.JsonPaths is not null)
            {
                foreach (var jsonPath in searchPattern.JsonPaths)
                {
                    try
                    {
                        _ = JsonSelector.Parse(jsonPath);
                    }
                    catch (Exception e)
                    {
                        _logger?.LogError(
                            "The provided JsonPath '{JsonPath}' value was not valid in Rule {Id} : {message}",
                            searchPattern.JsonPaths, rule.Id, e.Message);
                        errors.Add(string.Format("The provided JsonPath '{0}' value was not valid in Rule {1} : {2}",
                            searchPattern.JsonPaths, rule.Id, e.Message));
                    }
                }
            }

            if (searchPattern.XPaths is not null)
            {
                foreach (var xpath in searchPattern.XPaths)
                {
                    try
                    {
                        XPathExpression.Compile(xpath);
                    }
                    catch (Exception e)
                    {
                        _logger?.LogError("The provided XPath '{XPath}' value was not valid in Rule {Id} : {message}",
                            searchPattern.XPaths, rule.Id, e.Message);
                        errors.Add(string.Format("The provided XPath '{0}' value was not valid in Rule {1} : {2}",
                            searchPattern.XPaths, rule.Id, e.Message));
                    }
                }

                if (searchPattern.YamlPaths is not null)
                {
                    foreach (var yamlPath in searchPattern.YamlPaths)
                    {
                        var problems = YamlPathExtensions.GetQueryProblems(yamlPath);
                        if (!problems.Any())
                        {
                            continue;
                        }

                        _logger?.LogError(
                            "The provided YamlPath '{YamlPath}' value was not valid in Rule {Id} : {message}",
                            searchPattern.YamlPaths, rule.Id, string.Join(',', problems));
                        errors.Add(string.Format("The provided YamlPath '{0}' value was not valid in Rule {1} : {2}",
                            searchPattern.YamlPaths, string.Join(',', problems)));
                    }
                }
            }
        }

        // validate conditions
        foreach (var condition in rule.Conditions ?? Array.Empty<SearchCondition>())
        {
            if (condition.SearchIn is null)
            {
                _logger?.LogError("SearchIn is null in {ruleId}", rule.Id);
                errors.Add($"SearchIn is null in {rule.Id}");
            }
            else if (condition.SearchIn.StartsWith("finding-region"))
            {
                var parSplits = condition.SearchIn.Split(')', '(');
                if (parSplits.Length == 3)
                {
                    var splits = parSplits[1].Split(',');
                    if (splits.Length == 2)
                    {
                        if (int.TryParse(splits[0], out var int1) && int.TryParse(splits[1], out var int2))
                        {
                            if (int1 > 0 && int2 < 0)
                            {
                                _logger?.LogError(
                                    "The finding region must have a negative number or 0 for the lines before and a positive number or 0 for lines after. {0}",
                                    rule.Id);
                                errors.Add(
                                    $"The finding region must have a negative number or 0 for the lines before and a positive number or 0 for lines after. {rule.Id}");
                            }
                        }
                    }
                    else
                    {
                        _logger?.LogError("Improperly specified finding region. {id}", rule.Id);
                        errors.Add($"Improperly specified finding region. {rule.Id}");
                    }
                }
                else
                {
                    _logger?.LogError("Improperly specified finding region. {id}", rule.Id);
                    errors.Add($"Improperly specified finding region. {rule.Id}");
                }
            }
        }


        var singleList = new[] { convertedOatRule };

        // We need to provide a language for the TextContainer, which will later be referenced by the Rule when executed.
        // We can grab any Language that the rule applies to, if there are none, it means it applies to all languages, except any in DoesNotApplyTo.
        // Then we fall back to grab any language from the languages configuration that isn't DoesNotApplyTo for this rule.
        var language = convertedOatRule.AppInspectorRule.AppliesTo?.FirstOrDefault() ??
                       _options.LanguageSpecs.GetNames().FirstOrDefault(x =>
                           !convertedOatRule.AppInspectorRule.DoesNotApplyTo?.Contains(x,
                               StringComparer.InvariantCultureIgnoreCase) ?? true) ?? "csharp";

        // validate all must match samples are matched
        foreach (var mustMatchElement in rule.MustMatch ?? Array.Empty<string>())
        {
            var tc = new TextContainer(mustMatchElement, language, _options.LanguageSpecs);
            if (!_analyzer.Analyze(singleList, tc).Any())
            {
                _logger?.LogError("Rule {ID} does not match the 'MustMatch' test {MustMatch}. ", rule.Id,
                    mustMatchElement);
                errors.Add($"Rule {rule.Id} does not match the 'MustMatch' test {mustMatchElement}. ");
            }
        }

        // validate no must not match conditions are matched
        foreach (var mustNotMatchElement in rule.MustNotMatch ?? Array.Empty<string>())
        {
            var tc = new TextContainer(mustNotMatchElement, language, _options.LanguageSpecs);
            if (_analyzer.Analyze(singleList, tc).Any())
            {
                _logger?.LogError("Rule {ID} matches the 'MustNotMatch' test '{MustNotMatch}'. ", rule.Id,
                    mustNotMatchElement);
                errors.Add($"Rule {rule.Id} matches the 'MustNotMatch' test '{mustNotMatchElement}'.");
            }
        }

        if (rule.Tags?.Length == 0)
        {
            _logger?.LogError("Rule must specify tags. {0}", rule.Id);
            errors.Add($"Rule must specify tags. {rule.Id}");
        }

        if (_options.RequireMustMatch)
        {
            if (rule.MustMatch?.Any() is not true)
            {
                _logger?.LogError("Rule must specify MustMatch when `RequireMustMatch` is set. {0}", rule.Id);
                errors.Add($"Rule must specify MustMatch when `RequireMustMatch` is set. {rule.Id}");
            }
        }

        if (_options.RequireMustNotMatch)
        {
            if (rule.MustNotMatch?.Any() is not true)
            {
                _logger?.LogError("Rule must specify MustNotMatch when `RequireMustNotMatch` is set. {0}", rule.Id);
                errors.Add($"Rule must specify MustNotMatch when `RequireMustNotMatch` is set. {rule.Id}");
            }
        }

        return new RuleStatus
        {
            RulesId = rule.Id,
            RulesName = rule.Name,
            Errors = errors,
            OatIssues = _analyzer.EnumerateRuleIssues(convertedOatRule),
            HasPositiveSelfTests = rule.MustMatch?.Length > 0,
            HasNegativeSelfTests = rule.MustNotMatch?.Length > 0
        };
    }
}<|MERGE_RESOLUTION|>--- conflicted
+++ resolved
@@ -148,30 +148,26 @@
                     {
                         throw new ArgumentException();
                     }
-
-<<<<<<< HEAD
-                    var options = new RegexOptions();
+                    
+                    RegexOptions regexOpts =
+                        Utils.RegexModifierToRegexOptions(searchPattern.Modifiers);
+                    
 #if NET7_0_OR_GREATER
                     if (_options.EnableNonBacktrackingRegex)
                     {
-                        options |= RegexOptions.NonBacktracking;
+                        regexOpts |= RegexOptions.NonBacktracking;
                     }
 #endif
 
-                    _ = new Regex(searchPattern.Pattern, options);
+                    _ = new Regex(searchPattern.Pattern, regexOpts);
                 }
                 catch (NotSupportedException e)
                 {
+                    // Regex requires backtracking, try without non-backtracking
                     _logger?.LogWarning(MsgHelp.GetString(MsgHelp.ID.VERIFY_RULES_REGEX_FAIL), rule.Id ?? "", searchPattern.Pattern ?? "", e.Message);
                     errors.Add(MsgHelp.FormatString(MsgHelp.ID.VERIFY_RULES_REGEX_FAIL, rule.Id ?? "", searchPattern.Pattern ?? "", e.Message));
 
-                    _ = new Regex(searchPattern.Pattern);      
-=======
-                    RegexOptions regexOpts =
-                        Utils.RegexModifierToRegexOptions(searchPattern.Modifiers ?? Array.Empty<string>());
-
-                    _ = new Regex(searchPattern.Pattern, regexOpts);
->>>>>>> c187a934
+                    _ = new Regex(searchPattern.Pattern, Utils.RegexModifierToRegexOptions(searchPattern.Modifiers));      
                 }
                 catch (Exception e)
                 {
