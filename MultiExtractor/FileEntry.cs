--- conflicted
+++ resolved
@@ -8,11 +8,7 @@
 {
     public class FileEntry
     {
-<<<<<<< HEAD
-        private readonly NLog.Logger Logger = NLog.LogManager.GetCurrentClassLogger();
-
-=======
->>>>>>> ced802a4
+        private readonly NLog.Logger Logger = NLog.LogManager.GetCurrentClassLogger();\
         /// <summary>
         /// Constructs a FileEntry object from a Stream.  
         /// If passthroughStream is set to true, and the stream is seekable, it will directly use inputStream.
@@ -40,7 +36,6 @@
             {
                 ParentPath = parent.FullPath;
                 FullPath = $"{ParentPath}:{Name}";
-<<<<<<< HEAD
             }
 
             if (inputStream == null)
@@ -66,41 +61,17 @@
             {
                 // Back with a temporary filestream, this is optimized to be cached in memory when possible automatically by .NET
                 Content = new FileStream(Path.GetTempFileName(), FileMode.Create, FileAccess.ReadWrite, FileShare.ReadWrite, 4096, FileOptions.DeleteOnClose);
-=======
-            }
-
-            if (inputStream == null)
-            {
-                throw new ArgumentNullException(nameof(inputStream));
-            }
-
-            // We want to be able to seek, so ensure any passthrough stream is Seekable
-            if (passthroughStream && inputStream.CanSeek)
-            {
-                Content = inputStream;
-            }
-            else
-            {
-                // Back with a temporary filestream, this is optimized to be cached in memory when possible automatically by .NET
-                Content = new FileStream(Path.GetTempFileName(), FileMode.Create, FileAccess.ReadWrite, FileShare.ReadWrite, 4096, FileOptions.DeleteOnClose);
-
->>>>>>> ced802a4
                 long? initialPosition = null;
 
                 if (inputStream.CanSeek)
                 {
-<<<<<<< HEAD
-                    initialPosition = inputStream.Position;
-=======
                     // SharpZipLib doesn't allow you to check .Length, but if .Length is 0 you cannot set position to 0;
                     initialPosition = inputStream.Position;
 
->>>>>>> ced802a4
                     if (inputStream.Position != 0)
                     {
                         inputStream.Position = 0;
                     }
-<<<<<<< HEAD
                 }
 
                 try
@@ -119,21 +90,6 @@
 
                 Content.Position = 0;
             }
-=======
-                    
-                }
-                inputStream.CopyTo(Content);
-                if (inputStream.CanSeek)
-                {
-                    if (inputStream.Position != 0)
-                    {
-                        inputStream.Position = initialPosition ?? 0;
-                    }
-                }
-            }
-
-            Content.Position = 0;
->>>>>>> ced802a4
         }
 
         public string? ParentPath { get; set; }
