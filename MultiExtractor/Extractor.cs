﻿using ICSharpCode.SharpZipLib.Core;
using ICSharpCode.SharpZipLib.GZip;
using ICSharpCode.SharpZipLib.Tar;
using ICSharpCode.SharpZipLib.Zip;
using SharpCompress.Archives.Rar;
using SharpCompress.Compressors.BZip2;
using SharpCompress.Compressors.Xz;
using System;
using System.Collections.Generic;
using System.IO;
<<<<<<< HEAD
using System.Linq;
using System.Threading.Tasks;
=======
using System;
>>>>>>> 71df0782

namespace MultiExtractor
{
    public static class Extractor
    {
        private const int BUFFER_SIZE = 4096;

        public static bool IsSupportedFormat(string filename)
        {
            ArchiveFileType archiveFileType = MiniMagic.DetectFileType(filename);
            return (archiveFileType != ArchiveFileType.UNKNOWN);
        }

        public static IEnumerable<FileEntry> ExtractFile(string filename)
        {
            try
            {
                if (!File.OpenRead(filename).CanRead)
                {
                    throw new IOException($"ExtractFile called, but {filename} cannot be read.");
                }
            }
            catch (Exception)
            {
                //Logger.Trace("File {0} cannot be read, ignoring.", filename);
                return Array.Empty<FileEntry>();
            }

            return ExtractFile(new FileEntry(filename, "", new MemoryStream(File.ReadAllBytes(filename))));
        }

        public static IEnumerable<FileEntry> ExtractFile(string filename, ArchiveFileType archiveFileType)
        {
            try
            {
                if (!File.OpenRead(filename).CanRead)
                {
                    throw new IOException($"ExtractFile called, but {filename} cannot be read.");
                }
            }
            catch (Exception)
            {
                //Logger.Trace("File {0} cannot be read, ignoring.", filename);
                return Array.Empty<FileEntry>();
            }

            using var memoryStream = new FileStream(filename, FileMode.Open);
            return ExtractFile(new FileEntry(filename, "", memoryStream), archiveFileType);
        }

        public static IEnumerable<FileEntry> ExtractFile(string filename, byte[] archiveBytes)
        {
            using var memoryStream = new MemoryStream(archiveBytes);
            return ExtractFile(new FileEntry(filename, "", memoryStream));
        }

        #region internal

        private static IEnumerable<FileEntry> ExtractFile(FileEntry fileEntry)
        {
            return ExtractFile(fileEntry, MiniMagic.DetectFileType(fileEntry));
        }

        private static IEnumerable<FileEntry> ExtractFile(FileEntry fileEntry, ArchiveFileType archiveFileType)
        {
            switch (archiveFileType)
            {
                case ArchiveFileType.ZIP:
                    return ExtractZipFile(fileEntry);

                case ArchiveFileType.GZIP:
                    return ExtractGZipFile(fileEntry);

                case ArchiveFileType.TAR:
                    return ExtractTarFile(fileEntry);

                case ArchiveFileType.XZ:
                    return ExtractXZFile(fileEntry);

                case ArchiveFileType.BZIP2:
                    return ExtractBZip2File(fileEntry);

                case ArchiveFileType.RAR:
                    return ExtractRarFile(fileEntry);

                case ArchiveFileType.P7ZIP:
                    return Extract7ZipFile(fileEntry);

                case ArchiveFileType.UNKNOWN:
                default:
                    return new[] { fileEntry };
            }
        }

        private static IEnumerable<FileEntry> ExtractZipFile(FileEntry fileEntry)
        {
            List<FileEntry> files = new List<FileEntry>();

            ZipFile zipFile = null;
            try
            {
                zipFile = new ZipFile(fileEntry.Content);
            }
            catch (Exception e)
            {
                Console.WriteLine($"Failed to read from {fileEntry.FullPath} {e.Message} {e.StackTrace}");
            }
            if (zipFile != null)
            {
                List<ZipEntry> entries = new List<ZipEntry>();
                foreach (ZipEntry zipEntry in zipFile)
                {
                    entries.Add(zipEntry);
                }
                entries.AsParallel().ForAll(zipEntry =>
                {
                    if (!zipEntry.IsDirectory &&
                        !zipEntry.IsCrypted &&
                        zipEntry.CanDecompress)
                    {
                        using var memoryStream = new MemoryStream();
                        byte[] buffer = new byte[BUFFER_SIZE];
                        var zipStream = zipFile.GetInputStream(zipEntry);
                        StreamUtils.Copy(zipStream, memoryStream, buffer);

                        var newFileEntry = new FileEntry(zipEntry.Name, fileEntry.FullPath, memoryStream);
                        files.AddRange(ExtractFile(newFileEntry));
                    }
                });
            }

            return files;
        }

        private static IEnumerable<FileEntry> ExtractGZipFile(FileEntry fileEntry)
        {
            using var gzipStream = new GZipInputStream(fileEntry.Content);
            using var memoryStream = new MemoryStream();
            gzipStream.CopyTo(memoryStream);

            var newFilename = Path.GetFileNameWithoutExtension(fileEntry.Name);
            if (fileEntry.Name.EndsWith(".tgz", System.StringComparison.CurrentCultureIgnoreCase))
            {
                if (newFilename.Length >= 3) //fix #191 short names e.g. a.tgz exception
                {
                    newFilename = newFilename[0..^4] + ".tar";
                }
                else
                {
                    newFilename += ".tar";
                }
            }

            var newFileEntry = new FileEntry(newFilename, fileEntry.FullPath, memoryStream);

            return ExtractFile(newFileEntry);
        }

        private static IEnumerable<FileEntry> ExtractTarFile(FileEntry fileEntry)
        {
            List<FileEntry> files = new List<FileEntry>();
            TarEntry tarEntry;
            try
            {
                using var tarStream = new TarInputStream(fileEntry.Content);
                while ((tarEntry = tarStream.GetNextEntry()) != null)
                {
                    if (!tarEntry.IsDirectory)
                    {
                        using var memoryStream = new MemoryStream();
                        tarStream.CopyEntryContents(memoryStream);

                        var newFileEntry = new FileEntry(tarEntry.Name, fileEntry.FullPath, memoryStream);
                        files.AddRange(ExtractFile(newFileEntry));
                    }
                }
            }
            catch (Exception)
            {
                Console.WriteLine($"Failed to extract {fileEntry.FullPath}");
            }
            
            return files;
        }

        private static IEnumerable<FileEntry> ExtractXZFile(FileEntry fileEntry)
        {
            using var memoryStream = new MemoryStream();
            try
            {
                using var xzStream = new XZStream(fileEntry.Content);
                xzStream.CopyTo(memoryStream);
            }
            catch (Exception)
            {
                Console.WriteLine($"Failed to extract {fileEntry.FullPath}");
            }
            var newFilename = Path.GetFileNameWithoutExtension(fileEntry.Name);
            var newFileEntry = new FileEntry(newFilename, fileEntry.FullPath, memoryStream);
            return ExtractFile(newFileEntry);
        }

        private static IEnumerable<FileEntry> ExtractBZip2File(FileEntry fileEntry)
        {
            using var bzip2Stream = new BZip2Stream(fileEntry.Content, SharpCompress.Compressors.CompressionMode.Decompress, false);
            using var memoryStream = new MemoryStream();
            bzip2Stream.CopyTo(memoryStream);

            var newFilename = Path.GetFileNameWithoutExtension(fileEntry.Name);
            var newFileEntry = new FileEntry(newFilename, fileEntry.FullPath, memoryStream);
            return ExtractFile(newFileEntry);
        }

        private static IEnumerable<FileEntry> ExtractRarFile(FileEntry fileEntry)
        {
            List<FileEntry> files = new List<FileEntry>();
            try
            {
                using var rarArchive = RarArchive.Open(fileEntry.Content);

                Parallel.ForEach(rarArchive.Entries, entry =>
                {
                    if (!entry.IsDirectory)
                    {
                        var newFileEntry = new FileEntry(entry.Key, fileEntry.FullPath, entry.OpenEntryStream());
                        files.AddRange(ExtractFile(newFileEntry));
                    }
                });
            }
            catch (Exception)
            {
                Console.WriteLine($"Failed to extract {fileEntry.FullPath}");
            }

            return files;
        }

        private static IEnumerable<FileEntry> Extract7ZipFile(FileEntry fileEntry)
        {
            List<FileEntry> files = new List<FileEntry>();
            using var rarArchive = RarArchive.Open(fileEntry.Content);

            Parallel.ForEach(rarArchive.Entries, entry =>
            {
                if (!entry.IsDirectory)
                {
                    var newFileEntry = new FileEntry(entry.Key, fileEntry.FullPath, entry.OpenEntryStream());
                    files.AddRange(ExtractFile(newFileEntry));
                }
            });

            return files;
        }
    }

    #endregion internal
}<|MERGE_RESOLUTION|>--- conflicted
+++ resolved
@@ -8,12 +8,8 @@
 using System;
 using System.Collections.Generic;
 using System.IO;
-<<<<<<< HEAD
 using System.Linq;
 using System.Threading.Tasks;
-=======
-using System;
->>>>>>> 71df0782
 
 namespace MultiExtractor
 {
