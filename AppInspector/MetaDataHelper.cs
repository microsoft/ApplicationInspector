﻿// Copyright (C) Microsoft. All rights reserved.
// Licensed under the MIT License. See LICENSE.txt in the project root for license information.

using Microsoft.ApplicationInspector.RulesEngine;
using System;
using System.Collections.Concurrent;
using System.Collections.Generic;
using System.Collections.Immutable;
using System.IO;
using System.Linq;

namespace Microsoft.ApplicationInspector.Commands
{
    /// <summary>
    /// Provides utilty help specific to aggregating metadata from analyze cmd matches while isolating scanned data from that process
    /// Hides complexity i.e. threaded scanning so that caller gets simple list<T> that is presorted and consistent each scan
    /// </summary>
    public class MetaDataHelper
    {
        //visible to callers i.e. AnalyzeCommand
        internal ConcurrentDictionary<string, byte> PackageTypes { get; set; } = new ConcurrentDictionary<string, byte>();
        internal ConcurrentDictionary<string, byte> FileExtensions { get; set; } = new ConcurrentDictionary<string, byte>();
        internal ConcurrentDictionary<string, byte> UniqueDependencies { get; set; } = new ConcurrentDictionary<string, byte>();

        private ConcurrentDictionary<string, byte> AppTypes { get; set; } = new ConcurrentDictionary<string, byte>();
        internal ConcurrentDictionary<string, byte> UniqueTags { get; set; } = new ConcurrentDictionary<string, byte>();
        private ConcurrentDictionary<string, byte> Outputs { get; set; } = new ConcurrentDictionary<string, byte>();
        private ConcurrentDictionary<string, byte> Targets { get; set; } = new ConcurrentDictionary<string, byte>();
        private ConcurrentDictionary<string, byte> CPUTargets { get; set; } = new ConcurrentDictionary<string, byte>();
        private ConcurrentDictionary<string, byte> CloudTargets { get; set; } = new ConcurrentDictionary<string, byte>();
        private ConcurrentDictionary<string, byte> OSTargets { get; set; } = new ConcurrentDictionary<string, byte>();
        private ConcurrentDictionary<string, MetricTagCounter> TagCounters { get; set; } = new ConcurrentDictionary<string, MetricTagCounter>();
        private ConcurrentDictionary<string, int> Languages { get; set; } = new ConcurrentDictionary<string, int>();

        internal ConcurrentBag<MatchRecord> Matches { get; set; } = new ConcurrentBag<MatchRecord>();
        internal ConcurrentBag<FileRecord> Files { get; set; } = new ConcurrentBag<FileRecord>();

        public int UniqueTagsCount { get { return UniqueTags.Keys.Count; } }

        internal MetaData Metadata { get; set; }
        public ConcurrentBag<MatchRecord> Matches { get; set; } = new ConcurrentBag<MatchRecord>();

        public MetaDataHelper(string sourcePath)
        {
            if (!sourcePath.Contains(','))
            {
                sourcePath = Path.GetFullPath(sourcePath);//normalize for .\ and similar
            }
            Metadata = new MetaData(sourcePath, sourcePath);
        }

        /// <summary>
        /// Assist in aggregating reporting properties of matches as they are added
        /// Keeps helpers isolated from MetaData class which is used as a result object to keep pure
        /// </summary>
        /// <param name="matchRecord"></param>
        public void AddTagsFromMatchRecord(MatchRecord matchRecord)
        {
            //special handling for standard characteristics in report
            foreach (var tag in matchRecord.Tags ?? new string[] { })
            {
                switch (tag)
                {
                    case "Metadata.Application.Author":
                    case "Metadata.Application.Publisher":
                        Metadata.Authors = ExtractValue(matchRecord.Sample);
                        break;
                    case "Metadata.Application.Description":
                        Metadata.Description = ExtractValue(matchRecord.Sample);
                        break;
                    case "Metadata.Application.Name":
                        Metadata.ApplicationName = ExtractValue(matchRecord.Sample);
                        break;
                    case "Metadata.Application.Version":
                        Metadata.SourceVersion = ExtractValue(matchRecord.Sample);
                        break;
                    case "Metadata.Application.Target.Processor":
                        CPUTargets.TryAdd(ExtractValue(matchRecord.Sample).ToLower(), 0);
                        break;
                    case "Metadata.Application.Output.Type":
                        Outputs.TryAdd(ExtractValue(matchRecord.Sample).ToLower(), 0);
                        break;
                    case "Dependency.SourceInclude":
                        return; //design to keep noise out of detailed match list
                    default:
                        if (tag.Contains("Metric."))
                        {
                            _ = TagCounters.TryAdd(tag, new MetricTagCounter()
                            {
                                Tag = tag
                            });
                        }
                        else if (tag.Contains(".Platform.OS"))
                        {
                            OSTargets.TryAdd(tag.Substring(tag.LastIndexOf('.', tag.Length - 1) + 1), 0);
                        }
                        else if (tag.Contains("CloudServices.Hosting"))
                        {
                            CloudTargets.TryAdd(tag.Substring(tag.LastIndexOf('.', tag.Length - 1) + 1), 0);
                        }
                        break;
                }
            }

            //Special handling; attempt to detect app types...review for multiple pattern rule limitation
            string solutionType = DetectSolutionType(matchRecord);
            if (!string.IsNullOrEmpty(solutionType))
            {
                AppTypes.TryAdd(solutionType, 0);
            }

            bool CounterOnlyTagSet = false;
            var selected = matchRecord.Tags is not null ? TagCounters.Where(x => matchRecord.Tags.Any(y => y.Contains(x.Value.Tag ?? ""))) : new Dictionary<string, MetricTagCounter>();
            foreach (var select in selected)
            {
                CounterOnlyTagSet = true;
                select.Value.IncrementCount();
            }

            //omit adding if ther a counter metric tag
            if (!CounterOnlyTagSet)
            {
                //update list of unique tags as we go
                foreach (string tag in matchRecord.Tags ?? Array.Empty<string>())
                {
                    UniqueTags.TryAdd(tag, 0);
                }
            }
        }

        /// <summary>
        /// Assist in aggregating reporting properties of matches as they are added
        /// Keeps helpers isolated from MetaData class which is used as a result object to keep pure
        /// </summary>
        /// <param name="matchRecord"></param>
        public void AddMatchRecord(MatchRecord matchRecord)
        {
            //special handling for standard characteristics in report
            foreach (var tag in matchRecord.Tags ?? Array.Empty<string>())
            {
                switch (tag)
                {
<<<<<<< HEAD
                    case "Metadata.Application.Author":
                    case "Metadata.Application.Publisher":
                        Metadata.Authors = ExtractValue(matchRecord.Sample);
                        break;
                    case "Metadata.Application.Description":
                        Metadata.Description = ExtractValue(matchRecord.Sample);
                        break;
                    case "Metadata.Application.Name":
                        Metadata.ApplicationName = ExtractValue(matchRecord.Sample);
                        break;
                    case "Metadata.Application.Version":
                        Metadata.SourceVersion = ExtractValue(matchRecord.Sample);
                        break;
                    case "Metadata.Application.Target.Processor":
                        CPUTargets.TryAdd(ExtractValue(matchRecord.Sample).ToLower(), 0);
                        break;
                    case "Metadata.Application.Output.Type":
                        Outputs.TryAdd(ExtractValue(matchRecord.Sample).ToLower(), 0);
                        break;
                    case "Dependency.SourceInclude":
                        return; //design to keep noise out of detailed match list
                    default:
                        if (tag.Contains("Metric."))
                        {
                            TagCounters.TryAdd(tag, new MetricTagCounter()
                            {
                                Tag = tag
                            });
                            TagCounters[tag].IncrementCount();
                        }
                        else if (tag.Contains(".Platform.OS"))
                        {
                            OSTargets.TryAdd(tag.Substring(tag.LastIndexOf('.', tag.Length - 1) + 1), 0);
                        }
                        else if (tag.Contains("CloudServices.Hosting"))
                        {
                            CloudTargets.TryAdd(tag.Substring(tag.LastIndexOf('.', tag.Length - 1) + 1), 0);
                        }
                        break;
=======
                    Matches?.Add(matchRecord);
>>>>>>> c4c02e2f
                }
            }

            //Special handling; attempt to detect app types...review for multiple pattern rule limitation
            string solutionType = DetectSolutionType(matchRecord);
            if (!string.IsNullOrEmpty(solutionType))
            {
                AppTypes.TryAdd(solutionType, 0);
            }

            var nonCounters = matchRecord.Tags?.Where(x => !TagCounters.Any(y => y.Key == x)) ?? Array.Empty<string>();

            //omit adding if it if all the tags were counters
            if (nonCounters.Any())
            {
                //update list of unique tags as we go
                foreach (string tag in nonCounters)
                {
                    UniqueTags.TryAdd(tag, 0);
                }

                Matches.Add(matchRecord);
            }
        }


        /// <summary>
        /// Transfer concurrent data from scan to analyze result with sorted, simplier types for callers
        /// </summary>
        public void PrepareReport()
        {
            Metadata.CPUTargets = CPUTargets.Keys.ToList();
            Metadata.AppTypes = AppTypes.Keys.ToList();
            Metadata.OSTargets = OSTargets.Keys.ToList();
            Metadata.UniqueDependencies = UniqueDependencies.Keys.ToList();
            Metadata.UniqueTags = UniqueTags.Keys.ToList();
            Metadata.CloudTargets = CloudTargets.Keys.ToList();
            Metadata.PackageTypes = PackageTypes.Keys.ToList();
            Metadata.FileExtensions = FileExtensions.Keys.ToList();
            Metadata.Outputs = Outputs.Keys.ToList();
            Metadata.Targets = Targets.Keys.ToList();

            Metadata.Files = Files.ToList();
            Metadata.Matches = Matches.ToList();

            Metadata.CPUTargets.Sort();
            Metadata.AppTypes.Sort();
            Metadata.OSTargets.Sort();
            Metadata.UniqueDependencies.Sort();
            Metadata.UniqueTags.Sort();
            Metadata.CloudTargets.Sort();
            Metadata.PackageTypes.Sort();
            Metadata.FileExtensions.Sort();
            Metadata.Outputs.Sort();
            Metadata.Targets.Sort();

            Metadata.Matches = Matches.ToList();

            Metadata.Languages = Languages.ToImmutableSortedDictionary();

            foreach (MetricTagCounter metricTagCounter in TagCounters.Values)
            {
                Metadata?.TagCounters?.Add(metricTagCounter);
            }
        }

        /// <summary>
        /// Defined here to isolate MetaData from data processing methods and keep as pure data
        /// </summary>
        /// <param name="language"></param>
        public void AddLanguage(string language)
        {
            Languages.AddOrUpdate(language, 1, (language, count) => count + 1);
        }

        #region helpers
        /// <summary>
        /// Initial best guess to deduce project name; if scanned metadata from project solution value is replaced later
        /// </summary>
        /// <param name="sourcePath"></param>
        /// <returns></returns>
        private string GetDefaultProjectName(string sourcePath)
        {
            string applicationName = string.Empty;

            if (Directory.Exists(sourcePath))
            {
                if (sourcePath != string.Empty)
                {
                    if (sourcePath[^1] == Path.DirectorySeparatorChar) //in case path ends with dir separator; remove
                    {
                        applicationName = sourcePath.Trim(Path.DirectorySeparatorChar);
                    }
                    if (applicationName.LastIndexOf(Path.DirectorySeparatorChar) is int idx && idx != -1)
                    {
                        applicationName = applicationName[idx..].Trim();
                    }
                }
            }
            else
            {
                applicationName = Path.GetFileNameWithoutExtension(sourcePath);
            }

            return applicationName;
        }

        /// <summary>
        /// Attempt to map application type tags or file type or language to identify
        /// WebApplications, Windows Services, Client Apps, WebServices, Azure Functions etc.
        /// </summary>
        /// <param name="match"></param>
        public string DetectSolutionType(MatchRecord match)
        {
            string result = "";
            if (match.Tags is not null && match.Tags.Any(s => s.Contains("Application.Type")))
            {
                foreach (string tag in match.Tags ?? new string[] { })
                {
                    int index = tag.IndexOf("Application.Type");
                    if (-1 != index)
                    {
                        result = tag.Substring(index + 17);
                        break;
                    }
                }
            }
            else
            {
                switch (match.FileName)
                {
                    case "web.config":
                        result = "Web.Application";
                        break;

                    case "app.config":
                        result = ".NETclient";
                        break;

                    default:
                        switch (Path.GetExtension(match.FileName))
                        {
                            case ".cshtml":
                                result = "Web.Application";
                                break;

                            case ".htm":
                            case ".html":
                            case ".js":
                            case ".ts":
                                result = "Web.Application";
                                break;

                            case "powershell":
                            case "shellscript":
                            case "wincmdscript":
                                result = "script";
                                break;

                            default:
                                switch (match.Language)
                                {
                                    case "ruby":
                                    case "perl":
                                    case "php":
                                        result = "Web.Application";
                                        break;
                                }
                                break;
                        }
                        break;
                }
            }

            return result.ToLower();
        }

        private string ExtractValue(string s)
        {
            if (s.ToLower().Contains("</", StringComparison.Ordinal))
            {
                return ExtractXMLValue(s);
            }
            else if (s.ToLower().Contains('<'))
            {
                return ExtractXMLValueMultiLine(s);
            }
            else if (s.ToLower().Contains(':'))
            {
                return ExtractJSONValue(s);
            }

            return s;
        }

        private static string ExtractJSONValue(string s)
        {
            var parts = s.Split(':');
            if (parts.Length == 2)
            {
                return parts[1].Replace("\"", "").Trim();
            }

            return s;
        }

        private string ExtractXMLValue(string s)
        {
            int firstTag = s.IndexOf(">");
            if (firstTag > -1 && firstTag < s.Length - 1)
            {
                int endTag = s.IndexOf("</", firstTag);
                if (endTag > -1)
                {
                    return s[(firstTag + 1)..endTag];
                }
            }

            return s;
        }

        private string ExtractXMLValueMultiLine(string s)
        {
            int firstTag = s.IndexOf(">");
            if (firstTag > -1 && firstTag < s.Length - 1)
            {
                return s[(firstTag + 1)..];
            }
            return s;
        }
    }

    #endregion
}<|MERGE_RESOLUTION|>--- conflicted
+++ resolved
@@ -140,7 +140,6 @@
             {
                 switch (tag)
                 {
-<<<<<<< HEAD
                     case "Metadata.Application.Author":
                     case "Metadata.Application.Publisher":
                         Metadata.Authors = ExtractValue(matchRecord.Sample);
@@ -180,9 +179,6 @@
                             CloudTargets.TryAdd(tag.Substring(tag.LastIndexOf('.', tag.Length - 1) + 1), 0);
                         }
                         break;
-=======
-                    Matches?.Add(matchRecord);
->>>>>>> c4c02e2f
                 }
             }
 
