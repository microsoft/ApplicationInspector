﻿// Copyright (C) Microsoft. All rights reserved.
// Licensed under the MIT License. See LICENSE.txt in the project root for license information.

using System;
using System.Collections.Generic;
using System.IO;
using System.Linq;
using System.Text.RegularExpressions;

namespace Microsoft.ApplicationInspector.Commands
{
    /// <summary>
    /// Provides utilty help specific to aggregating metadata from analyze cmd matches while isolating scanned data from that process
    /// </summary>
    public class MetaDataHelper
    {
        //inhouse common properties to capture
        private readonly Dictionary<string, Regex> _propertyTagSearchPatterns;

        public MetaData Metadata { get; set; }

        public MetaDataHelper(string sourcePath, bool uniqueMatchesOnly)
        {
            sourcePath = Path.GetFullPath(sourcePath);//normalize for .\ and similar
            Metadata = new MetaData(GetDefaultProjectName(sourcePath), sourcePath);

            _propertyTagSearchPatterns = new Dictionary<string, Regex>()
            {
                { "strGrpOSTargets", new Regex(".OS.Targets", RegexOptions.Compiled | RegexOptions.IgnoreCase) },
                { "strGrpCloudTargets", new Regex(".OS.Targets", RegexOptions.Compiled | RegexOptions.IgnoreCase) },
                { "strGrpOutputs", new Regex(".OS.Targets", RegexOptions.Compiled | RegexOptions.IgnoreCase) },
                { "strGrpCPUTargets", new Regex(".OS.Targets", RegexOptions.Compiled | RegexOptions.IgnoreCase) }
            };
        }

        /// <summary>
        /// Assist in aggregating reporting properties of matches as they are added
        /// Keeps helpers isolated from MetaData class which is used as a result object to keep pure
        /// </summary>
        /// <param name="matchRecord"></param>
        public void AddMatchRecord(MatchRecord matchRecord)
        {
            //aggregate lists of matches against standard set of properties to report on
            foreach (string key in _propertyTagSearchPatterns.Keys)
            {
                if (matchRecord.Tags.Any(v => _propertyTagSearchPatterns[key].IsMatch(v)))
                {
                    _ = Metadata.KeyedPropertyLists[key].TryAdd(matchRecord.Sample,0);
                }
            }

<<<<<<< HEAD
            // single standard properties we capture from any supported file type; others just captured as general tag matches...
            if (matchRecord.Tags.Any(v => v.Contains("Metadata.Application.Author")))
            {
                Metadata.Authors = ExtractValue(matchRecord.Sample);
            }

            if (matchRecord.Tags.Any(v => v.Contains("Metadata.Application.Publisher")))
            {
                Metadata.Authors = ExtractValue(matchRecord.Sample);
            }

            if (matchRecord.Tags.Any(v => v.Contains("Metadata.Application.Description")))
            {
                Metadata.Description = ExtractValue(matchRecord.Sample);
            }

            if (matchRecord.Tags.Any(v => v.Contains("Metadata.Application.Name")))
            {
                Metadata.ApplicationName = ExtractValue(matchRecord.Sample);
            }

            if (matchRecord.Tags.Any(v => v.Contains("Metadata.Application.Version")))
            {
                Metadata.SourceVersion = ExtractValue(matchRecord.Sample);
            }

            if (matchRecord.Tags.Any(v => v.Contains("Metadata.Application.Target.Processor")))
            {
                _ = Metadata.CPUTargets.TryAdd(ExtractValue(matchRecord.Sample).ToLower(), 0);
            }

            if (matchRecord.Tags.Any(v => v.Contains("Metadata.Application.Output.Type")))
            {
                _ = Metadata.Outputs.TryAdd(ExtractValue(matchRecord.Sample).ToLower(), 0);
            }

            if (matchRecord.Tags.Any(v => v.Contains("Platform.OS")))
            {
                _ = Metadata.OSTargets.TryAdd(ExtractValue(matchRecord.Sample).ToLower(), 0);
            }

            if (matchRecord.Tags.Any(v => v.Contains("Metric.")))
            {
                Metadata.TagCounters.Push(new MetricTagCounter()
                {
                    Tag = matchRecord.Tags[0],
                });
=======
            //Update metric counters for default or user specified tags; don't add as match detail
            foreach (var tag in matchRecord.Tags)
            {
                switch (tag)
                {
                    case "Metadata.Application.Author":
                    case "Metadata.Application.Publisher":
                        Metadata.Authors = ExtractValue(matchRecord.Sample);
                        break;
                    case "Metadata.Application.Description":
                        Metadata.Description = ExtractValue(matchRecord.Sample);
                        break;
                    case "Metadata.Application.Name":
                        Metadata.ApplicationName = ExtractValue(matchRecord.Sample);
                        break;
                    case "Metadata.Application.Version":
                        Metadata.SourceVersion = ExtractValue(matchRecord.Sample);
                        break;
                    case "Metadata.Application.Target.Processor":
                        _ = Metadata.CPUTargets.TryAdd(ExtractValue(matchRecord.Sample).ToLower(), 0);
                        break;
                    case "Metadata.Application.Output.Type":
                        _ = Metadata.Outputs.TryAdd(ExtractValue(matchRecord.Sample).ToLower(), 0);
                        break;
                    case "Platform.OS":
                        _ = Metadata.OSTargets.TryAdd(ExtractValue(matchRecord.Sample).ToLower(), 0);
                        break;
                    default:
                        if (tag.Contains("Metric."))
                        {
                            Metadata.TagCounters.Push(new MetricTagCounter()
                            {
                                Tag = tag
                            });
                        }
                        break;
                }
>>>>>>> ced802a4
            }

            //safeguard sample output now that we've matched properties for blocking browser xss
            matchRecord.Sample = System.Net.WebUtility.HtmlEncode(matchRecord.Sample);

            //Special handling; attempt to detect app types...review for multiple pattern rule limitation
            string solutionType = DetectSolutionType(matchRecord);
            if (!string.IsNullOrEmpty(solutionType))
            {
                _ = Metadata.AppTypes.TryAdd(solutionType,0);
            }

            bool CounterOnlyTagSet = false;
            var selected = Metadata.TagCounters.Where(x => matchRecord.Tags.Any(y => y.Contains(x.Tag)));
            foreach (var select in selected)
            {
<<<<<<< HEAD
                if (matchRecord.Tags.Any(v => v.Contains(counter.Tag)))
                {
                    counterOnlyTag = true;
                    counter.IncrementCount();
                    break;
                }
=======
                CounterOnlyTagSet = true;
                select.IncrementCount();
>>>>>>> ced802a4
            }

            //omit adding if ther a counter metric tag
            if (!CounterOnlyTagSet)
            {
                //update list of unique tags as we go
                foreach (string tag in matchRecord.Tags)
                {
                    _ = Metadata.UniqueTags.TryAdd(tag,0);
                }

                Metadata.Matches.Add(matchRecord);
            }
            else
            {
                Metadata.IncrementTotalMatchesCount(-1);//reduce e.g. tag counters not included as detailed match
            }
        }

        /// <summary>
        /// Defined here to isolate MetaData from data processing methods and keep as pure data
        /// </summary>
        /// <param name="language"></param>
        public void AddLanguage(string language)
        {
            Metadata.Languages.AddOrUpdate(language, 1, (language, count) => count + 1);
        }

        /// <summary>
        /// Initial best guess to deduce project name; if scanned metadata from project solution value is replaced later
        /// </summary>
        /// <param name="sourcePath"></param>
        /// <returns></returns>
        private string GetDefaultProjectName(string sourcePath)
        {
            string applicationName = "";

            if (Directory.Exists(sourcePath))
            {
                if (sourcePath[sourcePath.Length - 1] == Path.DirectorySeparatorChar) //in case path ends with dir separator; remove
                {
                    applicationName = sourcePath.Substring(0, sourcePath.Length - 1);
                }

                try
                {
                    applicationName = applicationName.Substring(applicationName.LastIndexOf(Path.DirectorySeparatorChar)).Replace(Path.DirectorySeparatorChar, ' ').Trim();
                }
                catch (Exception)
                {
                    applicationName = Path.GetFileNameWithoutExtension(sourcePath);
                }
            }
            else
            {
                applicationName = Path.GetFileNameWithoutExtension(sourcePath);
            }

            return applicationName;
        }

        /// <summary>
        /// Attempt to map application type tags or file type or language to identify
        /// WebApplications, Windows Services, Client Apps, WebServices, Azure Functions etc.
        /// </summary>
        /// <param name="match"></param>
        public string DetectSolutionType(MatchRecord match)
        {
            string result = "";
            if (match.Tags.Any(s => s.Contains("Application.Type")))
            {
                foreach (string tag in match.Tags)
                {
                    int index = tag.IndexOf("Application.Type");
                    if (-1 != index)
                    {
                        result = tag.Substring(index + 17);
                        break;
                    }
                }
            }
            else
            {
                switch (match.FileName)
                {
                    case "web.config":
                        result = "Web.Application";
                        break;

                    case "app.config":
                        result = ".NETclient";
                        break;

                    default:
                        switch (Path.GetExtension(match.FileName))
                        {
                            case ".cshtml":
                                result = "Web.Application";
                                break;

                            case ".htm":
                            case ".html":
                            case ".js":
                            case ".ts":
                                result = "Web.Application";
                                break;

                            case "powershell":
                            case "shellscript":
                            case "wincmdscript":
                                result = "script";
                                break;

                            default:
                                switch (match.Language.Name)
                                {
                                    case "ruby":
                                    case "perl":
                                    case "php":
                                        result = "Web.Application";
                                        break;
                                }
                                break;
                        }
                        break;
                }
            }

            return result.ToLower();
        }

        private string ExtractValue(string s)
        {
            if (s.ToLower().Contains("</"))
            {
                return ExtractXMLValue(s);
            }
            else
            {
                return ExtractJSONValue(s);
            }
        }

        private static string ExtractJSONValue(string s)
        {
            string result = "";
            try
            {
                var parts = s.Split(':');
                var value = parts[1];
                value = value.Replace("\"", "");
                result = value.Trim();
            }
            catch (Exception)
            {
                result = s;
            }

            return System.Net.WebUtility.HtmlEncode(result);
        }

        private string ExtractXMLValue(string s)
        {
            string result = "";
            try
            {
                int firstTag = s.IndexOf(">");
                int endTag = s.IndexOf("</", firstTag);
                var value = s.Substring(firstTag + 1, endTag - firstTag - 1);
                result = value;
            }
            catch (Exception)
            {
                result = s;
            }

            return System.Net.WebUtility.HtmlEncode(result);
        }
    }
}<|MERGE_RESOLUTION|>--- conflicted
+++ resolved
@@ -49,7 +49,6 @@
                 }
             }
 
-<<<<<<< HEAD
             // single standard properties we capture from any supported file type; others just captured as general tag matches...
             if (matchRecord.Tags.Any(v => v.Contains("Metadata.Application.Author")))
             {
@@ -97,45 +96,6 @@
                 {
                     Tag = matchRecord.Tags[0],
                 });
-=======
-            //Update metric counters for default or user specified tags; don't add as match detail
-            foreach (var tag in matchRecord.Tags)
-            {
-                switch (tag)
-                {
-                    case "Metadata.Application.Author":
-                    case "Metadata.Application.Publisher":
-                        Metadata.Authors = ExtractValue(matchRecord.Sample);
-                        break;
-                    case "Metadata.Application.Description":
-                        Metadata.Description = ExtractValue(matchRecord.Sample);
-                        break;
-                    case "Metadata.Application.Name":
-                        Metadata.ApplicationName = ExtractValue(matchRecord.Sample);
-                        break;
-                    case "Metadata.Application.Version":
-                        Metadata.SourceVersion = ExtractValue(matchRecord.Sample);
-                        break;
-                    case "Metadata.Application.Target.Processor":
-                        _ = Metadata.CPUTargets.TryAdd(ExtractValue(matchRecord.Sample).ToLower(), 0);
-                        break;
-                    case "Metadata.Application.Output.Type":
-                        _ = Metadata.Outputs.TryAdd(ExtractValue(matchRecord.Sample).ToLower(), 0);
-                        break;
-                    case "Platform.OS":
-                        _ = Metadata.OSTargets.TryAdd(ExtractValue(matchRecord.Sample).ToLower(), 0);
-                        break;
-                    default:
-                        if (tag.Contains("Metric."))
-                        {
-                            Metadata.TagCounters.Push(new MetricTagCounter()
-                            {
-                                Tag = tag
-                            });
-                        }
-                        break;
-                }
->>>>>>> ced802a4
             }
 
             //safeguard sample output now that we've matched properties for blocking browser xss
@@ -152,17 +112,12 @@
             var selected = Metadata.TagCounters.Where(x => matchRecord.Tags.Any(y => y.Contains(x.Tag)));
             foreach (var select in selected)
             {
-<<<<<<< HEAD
                 if (matchRecord.Tags.Any(v => v.Contains(counter.Tag)))
                 {
                     counterOnlyTag = true;
                     counter.IncrementCount();
                     break;
                 }
-=======
-                CounterOnlyTagSet = true;
-                select.IncrementCount();
->>>>>>> ced802a4
             }
 
             //omit adding if ther a counter metric tag
