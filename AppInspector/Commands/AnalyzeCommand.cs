--- conflicted
+++ resolved
@@ -40,7 +40,6 @@
             CriticalError = Utils.ExitCode.CriticalError //ensure common value for final exit log mention
         }
 
-<<<<<<< HEAD
         [JsonProperty(Order = 2, PropertyName = "resultCode")]
         public ExitCode ResultCode { get; set; }
 
@@ -66,18 +65,6 @@
         private MetaDataHelper _metaDataHelper; //wrapper containing MetaData object to be assigned to result
         private RuleProcessor _rulesProcessor;
 
-=======
-        private readonly int WARN_ZIP_FILE_SIZE = 1024 * 1000 * 10;  // warning for large zip files 
-        private readonly int MAX_FILESIZE = 1024 * 1000 * 5;  // Skip source files larger than 5 MB and log
-        private readonly int MAX_TEXT_SAMPLE_LENGTH = 200;//char bytes
-
-        private IEnumerable<string> _srcfileList;
-        private AppProfile _appProfile;
-        private RuleProcessor _rulesProcessor;
-        private readonly HashSet<string> _uniqueTagsControl;
-        private Writer _outputWriter;
-
->>>>>>> 6dca8d17
         private DateTime DateScanned { get; set; }
 
         private DateTime _lastUpdated;
@@ -98,30 +85,11 @@
             }
         }
 
-<<<<<<< HEAD
         private readonly List<string> _fileExclusionList;
         private Confidence _confidence;
         private readonly AnalyzeOptions _options; //copy of incoming caller options
 
         public AnalyzeCommand(AnalyzeOptions opt)
-=======
-        //cmdline arguments
-        private readonly string _arg_sourcePath;
-        private string _arg_outputFile;
-        private string _arg_fileFormat;
-        private readonly string _arg_outputTextFormat;
-        private readonly string _arg_customRulesPath;
-        private readonly bool _arg_ignoreDefaultRules;
-        private readonly bool _arg_outputUniqueTagsOnly;
-        private readonly bool _arg_suppressBrowserOpen;
-        private readonly string _arg_confidenceFilters;
-        private readonly bool _arg_simpleTagsOnly;
-        private Confidence _arg_confidence;
-        private readonly string _arg_consoleVerbosityLevel;
-        private readonly List<string> _fileExclusionList;//see exclusion list
-
-        public AnalyzeCommand(AnalyzeCommandOptions opt)
->>>>>>> 6dca8d17
         {
             _options = opt;
             _options.MatchDepth ??= "best";
@@ -178,51 +146,9 @@
                     throw new OpException(MsgHelp.FormatString(MsgHelp.ID.CMD_INVALID_ARG_VALUE, "-x"));
                 }
                 else
-<<<<<<< HEAD
-=======
                 {
                     WriteOnce.Verbosity = verbosity;
                 }
-            }
-        }
-
-
-        /// <summary>
-        /// Note that WriteOnce.Writer is not used for AnalyzeCommand which has specific Writer classes for formattig to html, json, text unlike
-        /// other command classes to writting to a file here is handled by the AnalyzeCommand FlushAll() method 
-        /// </summary>
-        private void ConfigFileOutput()
-        {
-            WriteOnce.SafeLog("AnalyzeCommand::ConfigOutput", LogLevel.Trace);
-
-            WriteOnce.FlushAll();//in case called more than once
-
-            //error check for no output
-            if (string.IsNullOrEmpty(_arg_outputFile) && _arg_consoleVerbosityLevel.ToLower() == "none")
-            {
-                throw new Exception(ErrMsg.GetString(ErrMsg.ID.CMD_NO_OUTPUT));
-            }
-
-            if (_arg_fileFormat == "html")
-            {
-                if (!string.IsNullOrEmpty(_arg_outputFile)) //dependent local files won't be there; TODO look into dir copy to target!
->>>>>>> 6dca8d17
-                {
-                    WriteOnce.Verbosity = verbosity;
-                }
-<<<<<<< HEAD
-=======
-
-                if (!_arg_outputUniqueTagsOnly) //fix #183
-                {
-                    throw new Exception(ErrMsg.GetString(ErrMsg.ID.ANALYZE_NODUPLICATES_HTML_FORMAT));
-                }
-
-                if (_arg_simpleTagsOnly) //won't work for html that expects full data
-                {
-                    throw new Exception(ErrMsg.GetString(ErrMsg.ID.ANALYZE_SIMPLETAGS_HTML_FORMAT));
-                }
->>>>>>> 6dca8d17
             }
         }
 
@@ -233,15 +159,9 @@
         {
             WriteOnce.SafeLog("AnalyzeCommand::ConfigConfidenceFilters", LogLevel.Trace);
             //parse and verify confidence values
-<<<<<<< HEAD
             if (String.IsNullOrEmpty(_options.ConfidenceFilters))
             {
                 _confidence = Confidence.High | Confidence.Medium; //excludes low by default
-=======
-            if (String.IsNullOrEmpty(_arg_confidenceFilters))
-            {
-                _arg_confidence = Confidence.High | Confidence.Medium; //excludes low by default
->>>>>>> 6dca8d17
             }
             else
             {
@@ -251,19 +171,11 @@
                     Confidence single;
                     if (Enum.TryParse(confidence, true, out single))
                     {
-<<<<<<< HEAD
                         _confidence |= single;
                     }
                     else
                     {
                         throw new OpException(MsgHelp.FormatString(MsgHelp.ID.CMD_INVALID_ARG_VALUE, "x"));
-=======
-                        _arg_confidence |= single;
-                    }
-                    else
-                    {
-                        throw new Exception(ErrMsg.FormatString(ErrMsg.ID.CMD_INVALID_ARG_VALUE, "x"));
->>>>>>> 6dca8d17
                     }
                 }
             }
@@ -276,15 +188,9 @@
         {
             WriteOnce.SafeLog("AnalyzeCommand::ConfigSourcetoScan", LogLevel.Trace);
 
-<<<<<<< HEAD
             if (String.IsNullOrEmpty(_options.SourcePath))
             {
                 throw new OpException(MsgHelp.FormatString(MsgHelp.ID.CMD_REQUIRED_ARG_MISSING, "SourcePath"));
-=======
-            if (String.IsNullOrEmpty(_arg_sourcePath))
-            {
-                throw new Exception(ErrMsg.FormatString(ErrMsg.ID.CMD_REQUIRED_ARG_MISSING, "SourcePath"));
->>>>>>> 6dca8d17
             }
 
             if (Directory.Exists(_options.SourcePath))
@@ -294,11 +200,7 @@
                     _srcfileList = Directory.EnumerateFiles(_options.SourcePath, "*.*", SearchOption.AllDirectories);
                     if (_srcfileList.Count() == 0)
                     {
-<<<<<<< HEAD
                         throw new OpException(MsgHelp.FormatString(MsgHelp.ID.CMD_INVALID_FILE_OR_DIR, _options.SourcePath));
-=======
-                        throw new Exception(ErrMsg.FormatString(ErrMsg.ID.CMD_INVALID_FILE_OR_DIR, _arg_sourcePath));
->>>>>>> 6dca8d17
                     }
                 }
                 catch (Exception)
@@ -306,7 +208,6 @@
                     throw new OpException(MsgHelp.FormatString(MsgHelp.ID.CMD_INVALID_FILE_OR_DIR, _options.SourcePath));
                 }
             }
-<<<<<<< HEAD
             else if (File.Exists(_options.SourcePath)) //not a directory but make one for single flow
             {
                 _srcfileList = new List<string>() { _options.SourcePath };
@@ -314,15 +215,6 @@
             else
             {
                 throw new OpException(MsgHelp.FormatString(MsgHelp.ID.CMD_INVALID_FILE_OR_DIR, _options.SourcePath));
-=======
-            else if (File.Exists(_arg_sourcePath)) //not a directory but make one for single flow
-            {
-                _srcfileList = new List<string>() { _arg_sourcePath };
-            }
-            else
-            {
-                throw new Exception(ErrMsg.FormatString(ErrMsg.ID.CMD_INVALID_FILE_OR_DIR, _arg_sourcePath));
->>>>>>> 6dca8d17
             }
         }
 
@@ -347,16 +239,11 @@
             {
                 if (rulesSet == null)
                 {
-<<<<<<< HEAD
                     rulesSet = new RuleSet(_options.Log);
-=======
-                    rulesSet = new RuleSet(_arg_logger);
->>>>>>> 6dca8d17
                 }
 
                 rulePaths.Add(_options.CustomRulesPath);
 
-<<<<<<< HEAD
                 if (Directory.Exists(_options.CustomRulesPath))
                 {
                     rulesSet.AddDirectory(_options.CustomRulesPath);
@@ -368,19 +255,6 @@
                 else
                 {
                     throw new OpException(MsgHelp.FormatString(MsgHelp.ID.CMD_INVALID_RULE_PATH, _options.CustomRulesPath));
-=======
-                if (Directory.Exists(_arg_customRulesPath))
-                {
-                    rulesSet.AddDirectory(_arg_customRulesPath);
-                }
-                else if (File.Exists(_arg_customRulesPath))
-                {
-                    rulesSet.AddFile(_arg_customRulesPath);
-                }
-                else
-                {
-                    throw new Exception(ErrMsg.FormatString(ErrMsg.ID.CMD_INVALID_RULE_PATH, _arg_customRulesPath));
->>>>>>> 6dca8d17
                 }
             }
 
@@ -391,27 +265,7 @@
             }
 
             //instantiate a RuleProcessor with the added rules and exception for dependency
-<<<<<<< HEAD
             _rulesProcessor = new RuleProcessor(rulesSet, _confidence, !_options.AllowDupTags, _options.MatchDepth == "first", _options.Log);
-=======
-            _rulesProcessor = new RuleProcessor(rulesSet, _arg_confidence, _arg_outputUniqueTagsOnly, _arg_simpleTagsOnly, _arg_logger);
-
-            if (_arg_outputUniqueTagsOnly)
-            {
-                List<TagException> tagExceptions;
-                if (File.Exists(Utils.GetPath(Utils.AppPath.tagCounterPref)))
-                {
-                    tagExceptions = JsonConvert.DeserializeObject<List<TagException>>(File.ReadAllText(Utils.GetPath(Utils.AppPath.tagCounterPref)));
-                    string[] exceptions = new string[tagExceptions.Count];
-                    for (int i = 0; i < tagExceptions.Count; i++)
-                    {
-                        exceptions[i] = tagExceptions[i].Tag;
-                    }
-
-                    _rulesProcessor.UniqueTagExceptions = exceptions;
-                }
-            }
->>>>>>> 6dca8d17
 
             //create metadata helper to wrap and help populate metadata from scan
             _metaDataHelper = new MetaDataHelper(_options.SourcePath, !_options.AllowDupTags);
@@ -464,7 +318,6 @@
                     }
                 }
 
-<<<<<<< HEAD
                 WriteOnce.General("\r" + MsgHelp.FormatString(MsgHelp.ID.ANALYZE_FILES_PROCESSED_PCNT, 100));
 
                 //wrapup result status
@@ -484,57 +337,13 @@
                     _metaDataHelper.Metadata.DateScanned = DateScanned.ToString();
                     analyzeResult.Metadata = _metaDataHelper.Metadata; //replace instance with metadatahelper processed one
                     analyzeResult.ResultCode = AnalyzeResult.ExitCode.Success;
-=======
-                WriteOnce.General("\r" + ErrMsg.FormatString(ErrMsg.ID.ANALYZE_FILES_PROCESSED_PCNT, 100));
-                WriteOnce.Operation(ErrMsg.GetString(ErrMsg.ID.CMD_PREPARING_REPORT));
-
-                //Prepare report results
-                _appProfile.MetaData.LastUpdated = LastUpdated.ToString();
-                _appProfile.DateScanned = DateScanned.ToString();
-
-                //wrapup result status
-                if (_appProfile.MetaData.TotalFiles == _appProfile.MetaData.FilesSkipped)
-                {
-                    WriteOnce.Error(ErrMsg.GetString(ErrMsg.ID.ANALYZE_NOSUPPORTED_FILETYPES));
-                }
-                else if (_appProfile.MatchList.Count == 0)
-                {
-                    WriteOnce.Error(ErrMsg.GetString(ErrMsg.ID.ANALYZE_NOPATTERNS));
-                }
-                else
-                {
-                    _appProfile.PrepareReport();
-                    FlushAll();
->>>>>>> 6dca8d17
-                }
-
-                WriteOnce.Operation(ErrMsg.FormatString(ErrMsg.ID.CMD_COMPLETED, "analyze"));
+                }
             }
             catch (OpException e)
             {
                 WriteOnce.Error(e.Message);
-<<<<<<< HEAD
                 //caught for CLI callers with final exit msg about checking log or throws for DLL callers
                 throw;
-=======
-                //exit normaly for CLI callers and throw for DLL callers
-                if (Utils.CLIExecutionContext)
-                {
-                    return (int)ExitCode.CriticalError;
-                }
-                else
-                {
-                    throw;
-                }
-            }
-            finally
-            {
-                if (_arg_close_log_on_exit)
-                {
-                    Utils.Logger = null;
-                    WriteOnce.Log = null;
-                }
->>>>>>> 6dca8d17
             }
 
             return analyzeResult;
@@ -579,16 +388,10 @@
             {
                 percentCompleted = 100;
             }
-<<<<<<< HEAD
 
             if (percentCompleted < 100) //caller already reports @100% so avoid 2x for file output
             {
                 WriteOnce.General("\r" + MsgHelp.FormatString(MsgHelp.ID.ANALYZE_FILES_PROCESSED_PCNT, percentCompleted), false);
-=======
-            else if (percentCompleted < 100) //caller already reports @100% so avoid 2x for file output
-            {
-                WriteOnce.General("\r" + ErrMsg.FormatString(ErrMsg.ID.ANALYZE_FILES_PROCESSED_PCNT, percentCompleted), false);
->>>>>>> 6dca8d17
             }
 
             #endregion minorRollupTrackingAndProgress
@@ -605,7 +408,6 @@
                 // Iterate through each match issue
                 foreach (ScanResult scanResult in scanResults)
                 {
-<<<<<<< HEAD
                     WriteOnce.SafeLog(string.Format("Processing pattern matches for ruleId {0}, ruleName {1} file {2}", scanResult.Rule.Id, scanResult.Rule.Name, filePath), LogLevel.Trace);
 
                     //save all unique dependencies even if Dependency tag pattern is not-unique
@@ -619,27 +421,6 @@
                     else
                     {
                         textMatch = ExtractTextSample(fileText, scanResult.Boundary.Index, scanResult.Boundary.Length);
-=======
-                    WriteOnce.SafeLog(string.Format("Processing pattern matches for ruleId {0}, ruleName {1} file {2}", match.Rule.Id, match.Rule.Name, filePath), LogLevel.Trace);
-
-                    //maintain a list of unique tags; multi-purpose but primarily for filtering -d option
-                    bool dupTagFound = false;
-                    foreach (string t in match.Rule.Tags)
-                    {
-                        dupTagFound = !_uniqueTagsControl.Add(t);
-                    }
-
-                    //save all unique dependencies even if Dependency tag pattern is not-unique
-                    var tagPatternRegex = new Regex("Dependency.SourceInclude", RegexOptions.IgnoreCase);
-                    String textMatch;
-                    if (match.Rule.Tags.Any(v => tagPatternRegex.IsMatch(v)))
-                    {
-                        textMatch = ExtractDependency(fileText, match.Boundary.Index, match.PatternMatch, languageInfo.Name);
-                    }
-                    else
-                    {
-                        textMatch = ExtractTextSample(fileText, match.Boundary.Index, match.Boundary.Length);
->>>>>>> 6dca8d17
                     }
 
                     MatchRecord matchRecord = new MatchRecord()
@@ -665,25 +446,7 @@
                     };
 
                     //preserve issue level characteristics as rolled up meta data of interest
-<<<<<<< HEAD
                     _metaDataHelper.AddMatchRecord(matchRecord);
-=======
-                    bool addAsFeatureMatch = _appProfile.MetaData.AddStandardProperties(ref record);
-
-                    //bail after extracting any dependency unique items IF user requested
-                    if (_arg_outputUniqueTagsOnly && dupTagFound)
-                    {
-                        continue;
-                    }
-                    else if (addAsFeatureMatch)
-                    {
-                        _appProfile.MatchList.Add(record);
-                    }
-                    else
-                    {
-                        _appProfile.MetaData.TotalMatchesCount -= 1;//reduce e.g. tag counters only as per preferences file
-                    }
->>>>>>> 6dca8d17
                 }
             }
             else
@@ -691,20 +454,13 @@
                 WriteOnce.SafeLog("No pattern matches detected for file: " + filePath, LogLevel.Trace);
             }
         }
-
+      
         #region ProcessingAssist
-
+      
         /// <summary>
         /// Simple wrapper but keeps calling code consistent
         /// Do not html code result which is accomplished later before out put to report
         /// </summary>
-<<<<<<< HEAD
-=======
-        /// <param name="fileText"></param>
-        /// <param name="index"></param>
-        /// <param name="length"></param>
-        /// <returns></returns>
->>>>>>> 6dca8d17
         private string ExtractTextSample(string fileText, int index, int length)
         {
             string result = "";
@@ -728,17 +484,70 @@
         }
 
         /// <summary>
-<<<<<<< HEAD
-=======
+        /// Located here to include during Match creation to avoid a call later or putting in constructor
+        /// Needed in match ensuring value exists at time of report writing rather than expecting a callback
+        /// from the template
+        /// </summary>
+        /// <returns></returns>
+        private string ExtractExcerpt(string text, int startLineNumber, int length = 10)
+        {
+            if (String.IsNullOrEmpty(text))
+            {
+                return "";
+            }
+
+            var lines = text.Split('\n');
+            var distance = (int)((length - 1.0) / 2.0);
+
+            // Sanity check
+            if (startLineNumber < 0)
+            {
+                startLineNumber = 0;
+            }
+
+            if (startLineNumber >= lines.Length)
+            {
+                startLineNumber = lines.Length - 1;
+            }
+
+            var excerptStartLine = Math.Max(0, startLineNumber - distance);
+            var excerptEndLine = Math.Min(lines.Length - 1, startLineNumber + distance);
+
+            /* This is a little wacky, but if the code snippet we're viewing is already
+             * indented 16 characters minimum, we don't want to show all that extra white-
+             * space, so we'll find the smallest number of spaces at the beginning of
+             * each line and use that.
+             */
+
+            var minSpaces = -1;
+            for (var i = excerptStartLine; i <= excerptEndLine; i++)
+            {
+                var numPrefixSpaces = lines[i].TakeWhile(c => c == ' ').Count();
+                minSpaces = (minSpaces == -1 || numPrefixSpaces < minSpaces) ? numPrefixSpaces : minSpaces;
+            }
+
+            var sb = new StringBuilder();
+            // We want to go from (start - 5) to (start + 5) (off by one?)
+            // LINE=10, len=5, we want 8..12, so N-(L-1)/2 to N+(L-1)/2
+            // But cap those values at 0/end
+            for (var i = excerptStartLine; i <= excerptEndLine; i++)
+            {
+                string line = lines[i].Substring(minSpaces).TrimEnd();
+                sb.AppendLine(line);
+                //string line = System.Net.WebUtility.HtmlEncode(lines[i].Substring(minSpaces).TrimEnd());
+                //sb.AppendFormat("{0}  {1}\n", (i + 1).ToString().PadLeft(n, ' '), line);
+            }
+
+            return System.Convert.ToBase64String(Encoding.UTF8.GetBytes(sb.ToString()));
+        }
+
+        /// <summary>
         /// Helper to special case additional processing to just get the values without the import keywords etc.
         /// and encode for html output
         /// </summary>
-        /// <param name="text"></param>
-        /// <param name="language"></param>
-        /// <returns></returns>
         private string ExtractDependency(string text, int startIndex, SearchPattern pattern, string language)
         {
-            // import value; load value; include value; 
+            // import value; load value; include value;
             string rawResult = "";
             int endIndex = text.IndexOf('\n', startIndex);
             if (-1 != startIndex && -1 != endIndex)
@@ -749,7 +558,7 @@
                 Regex regex = new Regex(pattern.Pattern);
                 MatchCollection matches = regex.Matches(rawResult);
 
-                //remove surrounding import or trailing comments 
+                //remove surrounding import or trailing comments
                 if (matches.Count > 0)
                 {
                     foreach (Match match in matches)
@@ -777,130 +586,6 @@
                 }
 
                 String finalResult = rawResult.Replace(";", "");
-                _appProfile.MetaData.UniqueDependencies.Add(finalResult);
-
-                return System.Net.WebUtility.HtmlEncode(finalResult);
-            }
-
-            return rawResult;
-        }
-
-        /// <summary>
->>>>>>> 6dca8d17
-        /// Located here to include during Match creation to avoid a call later or putting in constructor
-        /// Needed in match ensuring value exists at time of report writing rather than expecting a callback
-        /// from the template
-        /// </summary>
-        /// <returns></returns>
-        private string ExtractExcerpt(string text, int startLineNumber, int length = 10)
-        {
-            if (String.IsNullOrEmpty(text))
-            {
-                return "";
-            }
-
-            var lines = text.Split('\n');
-            var distance = (int)((length - 1.0) / 2.0);
-
-            // Sanity check
-            if (startLineNumber < 0)
-            {
-                startLineNumber = 0;
-            }
-
-            if (startLineNumber >= lines.Length)
-            {
-                startLineNumber = lines.Length - 1;
-            }
-
-            var excerptStartLine = Math.Max(0, startLineNumber - distance);
-            var excerptEndLine = Math.Min(lines.Length - 1, startLineNumber + distance);
-
-            /* This is a little wacky, but if the code snippet we're viewing is already
-             * indented 16 characters minimum, we don't want to show all that extra white-
-             * space, so we'll find the smallest number of spaces at the beginning of
-             * each line and use that.
-             */
-
-            var minSpaces = -1;
-            for (var i = excerptStartLine; i <= excerptEndLine; i++)
-            {
-                var numPrefixSpaces = lines[i].TakeWhile(c => c == ' ').Count();
-                minSpaces = (minSpaces == -1 || numPrefixSpaces < minSpaces) ? numPrefixSpaces : minSpaces;
-            }
-
-            var sb = new StringBuilder();
-            // We want to go from (start - 5) to (start + 5) (off by one?)
-            // LINE=10, len=5, we want 8..12, so N-(L-1)/2 to N+(L-1)/2
-            // But cap those values at 0/end
-            for (var i = excerptStartLine; i <= excerptEndLine; i++)
-            {
-                string line = lines[i].Substring(minSpaces).TrimEnd();
-                sb.AppendLine(line);
-                //string line = System.Net.WebUtility.HtmlEncode(lines[i].Substring(minSpaces).TrimEnd());
-                //sb.AppendFormat("{0}  {1}\n", (i + 1).ToString().PadLeft(n, ' '), line);
-            }
-
-            return System.Convert.ToBase64String(Encoding.UTF8.GetBytes(sb.ToString()));
-        }
-
-        /// <summary>
-        /// Helper to special case additional processing to just get the values without the import keywords etc.
-        /// and encode for html output
-        /// </summary>
-        private string ExtractDependency(string text, int startIndex, SearchPattern pattern, string language)
-        {
-            // import value; load value; include value;
-            string rawResult = "";
-            int endIndex = text.IndexOf('\n', startIndex);
-            if (-1 != startIndex && -1 != endIndex)
-            {
-                rawResult = text.Substring(startIndex, endIndex - startIndex).Trim();
-
-                //recreate regex used to find entire value
-                Regex regex = new Regex(pattern.Pattern);
-                MatchCollection matches = regex.Matches(rawResult);
-
-                //remove surrounding import or trailing comments
-                if (matches.Count > 0)
-                {
-                    foreach (Match match in matches)
-                    {
-                        if (match.Groups.Count == 1)//handles cases like "using Newtonsoft.Json"
-                        {
-                            string[] parseValues = match.Groups[0].Value.Split(' ');
-                            if (parseValues.Length == 1)
-                            {
-                                rawResult = parseValues[0].Trim();
-                            }
-                            else if (parseValues.Length > 1)
-                            {
-                                rawResult = parseValues[1].Trim(); //should be value; time will tell if fullproof
-                            }
-                        }
-                        else if (match.Groups.Count > 1)//handles cases like include <stdio.h>
-                        {
-<<<<<<< HEAD
-                            rawResult = match.Groups[1].Value.Trim();
-                        }
-                        //else if > 2 too hard to match; do nothing
-
-                        break;//only designed to expect one match per line i.e. not include value include value
-=======
-                            if (!String.IsNullOrEmpty(_arg_outputFile) && Utils.CLIExecutionContext)
-                            {
-                                WriteOnce.Info(ErrMsg.FormatString(ErrMsg.ID.ANALYZE_OUTPUT_FILE, _arg_outputFile), true, WriteOnce.ConsoleVerbosity.Medium, false);
-                            }
-                            else
-                            {
-                                WriteOnce.NewLine();
-                            }
-                        }
->>>>>>> 6dca8d17
-                    }
-                }
-
-                String finalResult = rawResult.Replace(";", "");
                 _metaDataHelper.Metadata.UniqueDependencies.Add(finalResult);
 
                 return System.Net.WebUtility.HtmlEncode(finalResult);
