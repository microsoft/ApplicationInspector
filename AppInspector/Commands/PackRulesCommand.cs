﻿// Copyright (C) Microsoft. All rights reserved.
// Licensed under the MIT License. See LICENSE.txt in the project root for license information.

using Microsoft.ApplicationInspector.RulesEngine;
using Newtonsoft.Json;
using NLog;
using System;
using System.Collections.Generic;
using System.IO;
using System.Linq;
using Microsoft.ApplicationInspector.Common;

namespace Microsoft.ApplicationInspector.Commands
{
    public class PackRulesOptions : LogOptions
    {
        public bool RepackDefaultRules { get; set; }
        public string? CustomRulesPath { get; set; }
        public bool NotIndented { get; set; }
        public bool PackEmbeddedRules { get; set; }
    }

    public class PackRulesResult : Result
    {
        public enum ExitCode
        {
            Success = 0,
            Error = 1,
            CriticalError = Common.Utils.ExitCode.CriticalError //ensure common value for final exit log mention
        }

        [JsonProperty(Order = 2)]
        public ExitCode ResultCode { get; set; }

        /// <summary>
        /// List of Rules to pack as specified in pack command
        /// </summary>
        [JsonProperty(Order = 3)]
        public List<Rule>? Rules { get; set; }
    }

    /// <summary>
    /// Used to combine validated rules into one json for ease in distribution of this
    /// application
    /// </summary>
    public class PackRulesCommand
    {
        private readonly PackRulesOptions _options;
        private string? _rules_path;

        public PackRulesCommand(PackRulesOptions opt)
        {
            _options = opt;

            try
            {
                _options.Log ??= Common.Utils.SetupLogging(_options);
                WriteOnce.Log ??= _options.Log;

                ConfigureConsoleOutput();
                ConfigRules();
            }
            catch (OpException e)
            {
                WriteOnce.Error(e.Message);
                throw;
            }
        }

        #region configure

        /// <summary>
        /// Establish console verbosity
        /// For NuGet DLL use, console is muted overriding any arguments sent
        /// </summary>
        private void ConfigureConsoleOutput()
        {
            WriteOnce.SafeLog("PackRulesCommand::ConfigureConsoleOutput", LogLevel.Trace);

            //Set console verbosity based on run context (none for DLL use) and caller arguments
            if (!Common.Utils.CLIExecutionContext)
            {
                WriteOnce.Verbosity = WriteOnce.ConsoleVerbosity.None;
            }
            else
            {
                WriteOnce.ConsoleVerbosity verbosity = WriteOnce.ConsoleVerbosity.Medium;
                if (!Enum.TryParse(_options.ConsoleVerbosityLevel, true, out verbosity))
                {
                    throw new OpException(MsgHelp.FormatString(MsgHelp.ID.CMD_INVALID_ARG_VALUE, "-x"));
                }
                else
                {
                    WriteOnce.Verbosity = verbosity;
                }
            }
        }

        private void ConfigRules()
        {
            WriteOnce.SafeLog("PackRulesCommand::ConfigRules", LogLevel.Trace);

            if (_options.RepackDefaultRules && !Common.Utils.CLIExecutionContext)
            {
                throw new OpException(MsgHelp.GetString(MsgHelp.ID.VERIFY_RULES_NO_CLI_DEFAULT));
            }
            else if (!_options.RepackDefaultRules && string.IsNullOrEmpty(_options.CustomRulesPath) && !_options.PackEmbeddedRules)
            {
                throw new OpException(MsgHelp.GetString(MsgHelp.ID.CMD_NORULES_SPECIFIED));
            }
            else if (_options.RepackDefaultRules && !Directory.Exists(Common.Utils.GetPath(Common.Utils.AppPath.defaultRulesSrc)))
            {
                throw new OpException(MsgHelp.GetString(MsgHelp.ID.PACK_RULES_NO_DEFAULT));
            }

            _rules_path = _options.RepackDefaultRules ? Common.Utils.GetPath(Common.Utils.AppPath.defaultRulesSrc) : _options.CustomRulesPath;
        }

        #endregion configure

        /// <summary>
        /// Intentional as no identified value in calling from DLL at this time
        /// </summary>
        /// <returns></returns>
        public PackRulesResult GetResult()
        {
            WriteOnce.SafeLog("PackRules::Run", LogLevel.Trace);
            WriteOnce.Operation(MsgHelp.FormatString(MsgHelp.ID.CMD_RUNNING, "Pack Rules"));

            PackRulesResult packRulesResult = new PackRulesResult()
            {
                AppVersion = Common.Utils.GetVersionString()
            };

            try
            {
                RulesVerifier verifier = new RulesVerifier(_rules_path, _options?.Log);
                if (_options?.PackEmbeddedRules ?? false)
                {
                    verifier.LoadRuleSet(RuleSetUtils.GetDefaultRuleSet());
                }
<<<<<<< HEAD
                var ruleStati = verifier.Verify();
=======
                verifier.Verify();
>>>>>>> 76d3f242
                if (!verifier.IsVerified)
                {
                    throw new OpException(MsgHelp.GetString(MsgHelp.ID.VERIFY_RULES_RESULTS_FAIL));
                }
                packRulesResult.Rules = verifier.CompiledRuleset?.GetAppInspectorRules().ToList() ?? new List<Rule>();
                packRulesResult.ResultCode = PackRulesResult.ExitCode.Success;
            }
            catch (OpException e)
            {
                WriteOnce.Error(e.Message);
                //caught for CLI callers with final exit msg about checking log or throws for DLL callers
                throw;
            }

            return packRulesResult;
        }
    }
}<|MERGE_RESOLUTION|>--- conflicted
+++ resolved
@@ -139,11 +139,7 @@
                 {
                     verifier.LoadRuleSet(RuleSetUtils.GetDefaultRuleSet());
                 }
-<<<<<<< HEAD
-                var ruleStati = verifier.Verify();
-=======
                 verifier.Verify();
->>>>>>> 76d3f242
                 if (!verifier.IsVerified)
                 {
                     throw new OpException(MsgHelp.GetString(MsgHelp.ID.VERIFY_RULES_RESULTS_FAIL));
