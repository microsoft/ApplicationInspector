<Project Sdk="Microsoft.NET.Sdk">

    <PropertyGroup>
        <OutputType>Library</OutputType>
        <PackageId>Microsoft.CST.ApplicationInspector.Logging</PackageId>
        <PackageVersion>0.0.0-placeholder</PackageVersion>
        <PackageProjectUrl>https://github.com/microsoft/ApplicationInspector</PackageProjectUrl>
        <RepositoryUrl>https://github.com/microsoft/ApplicationInspector</RepositoryUrl>
        <PackageTags>Security Static Analyzer</PackageTags>
        <Description>Microsoft Application Inspector is a software source code analysis tool that helps identify and surface well-known features and other interesting characteristics of source code to aid in determining what the software is or what it does.</Description>
        <copyright>© Microsoft Corporation. All rights reserved.</copyright>
        <HighEntropyVA>true</HighEntropyVA>
        <Product>Application Inspector</Product>
        <Authors>Microsoft</Authors>
        <Version>0.0.0-placeholder</Version>
        <AssemblyName>ApplicationInspector.Logging</AssemblyName>
        <RootNamespace>Microsoft.ApplicationInspector.Logging</RootNamespace>
        <Company>Microsoft</Company>
        <SignAssembly>true</SignAssembly>
        <AssemblyVersion>0.0.0</AssemblyVersion>
        <FileVersion>0.0.0</FileVersion>
        <GeneratePackageOnBuild>false</GeneratePackageOnBuild>
        <PackageLicenseFile>LICENSE.txt</PackageLicenseFile>
        <PackageIcon>icon-128.png</PackageIcon>
        <IncludeSymbols>true</IncludeSymbols>
        <SymbolPackageFormat>snupkg</SymbolPackageFormat>
        <Nullable>enable</Nullable>
        <LangVersion>10.0</LangVersion>
        <TargetFrameworks>net7.0;net6.0;netstandard2.1</TargetFrameworks>
    </PropertyGroup>

    <ItemGroup>
        <PackageReference Include="CommandLineParser" Version="2.9.1" />
        <PackageReference Include="Serilog.Extensions.Logging" Version="3.1.0" />
        <PackageReference Include="Serilog.Sinks.Console" Version="4.1.0" />
        <PackageReference Include="Serilog.Sinks.File" Version="5.0.0" />
    </ItemGroup>

    <ItemGroup>
        <None Include="..\.editorconfig" Link=".editorconfig" />
        <None Include="..\LICENSE.txt" Pack="true" PackagePath="" />
        <None Include="..\icon-128.png" Pack="true" PackagePath="" />
<<<<<<< HEAD
=======
    </ItemGroup>

    <ItemGroup>
      <PackageReference Update="Nerdbank.GitVersioning" Version="3.5.119" />
>>>>>>> 629dfeb1
    </ItemGroup>

</Project><|MERGE_RESOLUTION|>--- conflicted
+++ resolved
@@ -40,13 +40,6 @@
         <None Include="..\.editorconfig" Link=".editorconfig" />
         <None Include="..\LICENSE.txt" Pack="true" PackagePath="" />
         <None Include="..\icon-128.png" Pack="true" PackagePath="" />
-<<<<<<< HEAD
-=======
-    </ItemGroup>
-
-    <ItemGroup>
-      <PackageReference Update="Nerdbank.GitVersioning" Version="3.5.119" />
->>>>>>> 629dfeb1
     </ItemGroup>
 
 </Project>