--- conflicted
+++ resolved
@@ -1,222 +1,209 @@
-# Introduction 
-
-<<<<<<< HEAD
-Microsoft Application Inspector is an analysis tool that can help identify "interesting" characteristics of source code, and in doing so, can describe **what the software is** or **what it does** from inspection of identified features.
-
-Application Inspector is different from traditional static analysis tools in that it doesn't attempt to identify "good" or "bad" patterns; it will simply describe what it finds against a set of over 500 rule patterns for feature detection including features that impact security such as use of cryptography and more.
-=======
-Microsoft Application Inspector is an analysis tool that can help identify "interesting" characteristics of source code, and in doing so, can describe **what a piece of software is** and **what it does**. Application Inspector is different from traditional static analysis tools in that it doesn't attempt to identify "good" or "bad" patterns; it will simply describe what it finds against a set of over 500 rule patterns for feature detection including features that impact security such as use of cryptography and more.
->>>>>>> e26a7235
-
-We created Application Inspector to help us identify risky third party software components based on their specific features, but the output of the tool can be used in other (non-security) contexts as well such as simply being better informed.  
-
-Application Inspector cuts down on the time needed to determine what a component could do by identifying a broad set of possible features which lets you choose the best component with the smallest footprint.
-
-<<<<<<< HEAD
-Application Inspector v1.0 is now in GENERAL RELEASE status. Your feedback is important to us. If you're interested in contributing, please review the CONTRIBUTING.md.
-=======
-**Application Inspector is currently in GENERAL RELEASE for v1.0** Your feedback is important to us. If you're interested in contributing, please review the CONTRIBUTING.md.
->>>>>>> e26a7235
-=======
-
-# Getting Started
-
-To use Application Inspector, download the relevant binary (either platform-specific or the multi-platform .NET Core release). If you use the .NET Core version, you will need to have .NET Core 3.0 or later installed.
-
-## Usage
-
-Application Inspector is a command-line tool. Run it from a command line in Windows, Linux, or MacOS.  Be sure to see our project wiki page for more help https://Github.com/Microsoft/ApplicationInspector/wiki
-
-## Tags
-
-Tags are representative of common features and are organized into a heirarchal nomenclature as seen in the default rules e.g. Cryptography.Protocol.TLS
-
-```
-> dotnet AppInspector.dll or on Windows simply AppInspector.exe <command> <options>
-<<<<<<< HEAD
-Microsoft Application Inspector 1.0.14
-ApplicationInspector 1.0.14
-=======
-Microsoft Application Inspector 1.0.12
-ApplicationInspector 1.0.12
->>>>>>> e26a7235
-
-(c) Microsoft Corporation. All rights reserved
-
-ERROR(S):
-  No verb selected.
-
-  analyze        Inspect source directory/file/compressed file (.tgz|zip) against defined characteristics
-  tagdiff        Compares unique tag values between two source paths
-  tagtest        Test presence of smaller set or custom tags in source (compare or verify modes)
-  exporttags     Export default unique rule tags to view what features may be detected
-  verifyrules    Verify rules syntax is valid
-  help           Display more information on a specific command
-  version        Display version information
-```
-
-### Examples:
-
-```
-### Command Help
-
-    Usage: dotnet AppInspector.dll [arguments] [options]
-
-    dotnet AppInspector.dll -description of available commands
-    dotnet AppInspectorldll <command> -options description for a given command
-
-### Analyze Command
-
-    Usage: dotnet AppInspector.dll analyze [arguments] [options]
-
-    Arguments:
-    -s, --source-path             Required. Path to source code to inspect (required)
-    -o, --output-file-path        Path to output file
-	-f, --output-file-format      (Default: html) Output format [html|json|text]
-	-e, --text-format             (Default: Tag:%T,Rule:%N,Ruleid:%R,Confidence:%X,File:%F,Sourcetype:%t,Line:%L,Sample:%m) Text format specifiers
-	-r, --custom-rules-path       Custom rules path
-	-t, --tag-output-only         (Default: false) Output only contains identified tags
-	-i, --ignore-default-rules    (Default: false) Ignore default rules bundled with application
-	-d, --allow-dup-tags          (Default: false) Output only contains non-unique tag matches
-	-c, --confidence-filters      (Default: high,medium) Output only if matches rule pattern confidence [<value>,] [high|medium|low]
-	-x, --console-verbosity       (Default: medium) Console verbosity [high|medium|low|none]
-	-l, --log-file-path           Log file path
-	-v, --log-file-level          (Default: Error) Log file level [Debug|Info|Warn|Error|Fatal|Off]
-
-
-# Scan a project directory, with output sent to "output.html" (the default behavior includes launching default local browser to this file)
-dotnet AppInspector.dll analyze -s /home/user/myproject 
-
-# Add custom rules (can be specified multiple times)
-dotnet AppInspector.dll analyze -s /home/user/myproject -r /my/rules/directory -r /my/other/rules
-
-# Write to JSON format
-dotnet AppInspector.dll analyze -s /home/user/myproject -f json
-```
-
-### Tagdiff Command
-
-Use to analyze and report on differences in tags (features) between two project or project versions e.g. v1, v2 to see what changed
-
-    Usage: dotnet AppInspector.dll tagdiff [arguments] [options]
-
-    Arguments:
-     --src1                        Required. Source 1 to compare (required)
-     --src2                        Required. Source 2 to compare (required
-     -t, --test-type               (Default: equality) Type of test to run [equality|inequality]
-     -r, --custom-rules-path       Custom rules path
-     -i, --ignore-default-rules    (Default: false) Ignore default rules bundled with application
-     -o, --output-file-path        Path to output file
-     -x, --console-verbosity       Console verbosity [high|medium|low
-     -l, --log-file-path           Log file path
-     -v, --log-file-level          Log file level [error|trace|debug|info]
-
-##### Simplest use
-
-    dotnet AppInspector.dll tagdiff /home/user/project1 /home/user/project2
-
-##### Basic use
-
-    dotnet AppInspector.dll tagdiff /home/user/project1 /home/user/project2 -t equality
-
-Output is a pass/fail result.
-
-##### Basic use
-
-    dotnet AppInspector.dll tagdiff /home/user/project1 /home/user/project2 -t inequality
-
-Output includes list of differences between each.
-
-### TagTest Command
-
-Used to verify (pass/fail) that a specified set of rule tags is present or not present in a project e.g.
-user only wants to know true/false if crytography is present as expected or if personal data is not present
-as expected and get a simple yes/no result rather than a full analyis report.
-
-The user is expected to use the *custom-rules-path* option rather than the default ruleset because it is 
-unlikely that any source package would contain all of the default rules.  Instead, create a custom path and rule set
-as needed or specify a path using the custom-rules-path to point only to the rule(s) needed from the default set.  
-Otherwise, testing for all default rules present in source will likely yield a false or fail result in most cases.
-
-    Usage: dotnet AppInspector.dll tagtest [arguments] [options
-
-    Arguments:
-    -s, --source-path             Required. Source to test (required)
-    -t, --test-type               (Default: rulespresent) Test to perform [rulespresent|rulesnotpresent]
-    -r, --custom-rules-path       Custom rules path 
-    -i, --ignore-default-rules    (Default: true) Ignore default rules bundled with application
-    -o, --output-file-path        Path to output file
-    -x, --console-verbosity       Console verbosity [high|medium|low
-    -l, --log-file-path           Log file path
-    -v, --log-file-level          Log file level
-
-#### Simplest way to test source for all default rules present in source
-
-    dotnet AppInspector.dll tagtest /home/user/project1 -r /home/user/myrules.json
-
-#### Rules present test against custom rules only
-
-    dotnet AppInspector.dll tagtest /home/user/project1 -r /home/user/myrules.json -t rulespresent
-
-#### Rules not present test against custom rules only
-
-    dotnet AppInspector.dll tagtest /home/user/project1 -r /home/user/myrules.json -t rulesnotpresent
-
-
-### ExportTags Command
-
-Simple export of the ruleset schema for tags
-
-    Usage: dotnet AppInspector.dll exporttags [arguments] [options]
-
-    Arguments:
-    -r, --custom-rules-path       Custom rules path
-    -i, --ignore-default-rules    (Default: false) Ignore default rules bundled with application
-    -o, --output-file-path        Path to output file
-	-x, --console-verbosity       Console verbosity [high|medium|low
-
-##### Using default rules to console
-
-    dotnet AppInspector.dll exporttags
-
-##### Using output file
-
-    dotnet AppInspector.dll exporttags -o /home/user/myproject/exportags.txt
-
-##### With custom rules and output file
-
-    dotnet AppInspector.dll exporttags -r /home/user/myproject/customrules -o /hom/user/myproject/exportags.txt
-
-### Verify Command
-
-Verification that ruleset is compatible and error free for import and analysis
-
-    Usage: dotnet AppInspector.dll verifyrules [arguments]
-
-    Arguments:
-    -r, --custom-rules-path       Custom rules path
-    -i, --ignore-default-rules    (Default: false) Ignore default rules bundled with application
-	-o, --output-file-path        Path to output file
-    -x, --console-verbosity       Console verbosity [high|medium|low
-
-##### Using default rules
-
-    dotnet AppInspector.dll verifyrules
-
-##### Using custom rules only
-
-    dotnet AppInspector.dll verifyrules -r /home/user/myproject/customrules -i
-
-# Build Instructions
-
-Building from source requires .NET Core 3.0. Standard dotnet build commands can be run from the root source folder.
-
-### Framework Dependent
-
-    dotnet build -c Release
-
-### Platform Targeted Portable
-
-    dotnet publish -c Release -r win-x86
-    dotnet publish -c Release -r linux-x64
+# Introduction 
+
+Microsoft Application Inspector is an analysis tool that can help identify "interesting" characteristics of source code, and in doing so, can describe **what the software is** or **what it does** from inspection of identified features.
+
+Application Inspector is different from traditional static analysis tools in that it doesn't attempt to identify "good" or "bad" patterns; it will simply describe what it finds against a set of over 500 rule patterns for feature detection including features that impact security such as use of cryptography and more.
+
+We created Application Inspector to help us identify risky third party software components based on their specific features, but the output of the tool can be used in other (non-security) contexts as well such as simply being better informed.  
+
+Application Inspector cuts down on the time needed to determine what a component could do by identifying a broad set of possible features which lets you choose the best component with the smallest footprint.
+
+Application Inspector v1.0 is now in GENERAL RELEASE status. Your feedback is important to us. If you're interested in contributing, please review the CONTRIBUTING.md.
+
+# Getting Started
+
+To use Application Inspector, download the relevant binary (either platform-specific or the multi-platform .NET Core release). If you use the .NET Core version, you will need to have .NET Core 3.0 or later installed.
+
+## Tags
+
+Tags are representative of common features and are organized into a heirarchal nomenclature as seen in the default rules e.g. Cryptography.Protocol.TLS
+
+## Usage
+
+Application Inspector is a command-line tool. Run it from a command line in Windows, Linux, or MacOS.  Be sure to see our project wiki page for more help https://Github.com/Microsoft/ApplicationInspector/wiki
+
+```
+> dotnet AppInspector.dll or on Windows simply AppInspector.exe <command> <options>
+
+Microsoft Application Inspector 1.0.14
+ApplicationInspector 1.0.14
+
+(c) Microsoft Corporation. All rights reserved
+
+ERROR(S):
+  No verb selected.
+
+  analyze        Inspect source directory/file/compressed file (.tgz|zip) against defined characteristics
+  tagdiff        Compares unique tag values between two source paths
+  tagtest        Test presence of smaller set or custom tags in source (compare or verify modes)
+  exporttags     Export default unique rule tags to view what features may be detected
+  verifyrules    Verify rules syntax is valid
+  help           Display more information on a specific command
+  version        Display version information
+```
+
+### Examples:
+
+```
+### Command Help
+
+    Usage: dotnet AppInspector.dll [arguments] [options]
+
+    dotnet AppInspector.dll -description of available commands
+    dotnet AppInspectorldll <command> -options description for a given command
+
+### Analyze Command
+
+    Usage: dotnet AppInspector.dll analyze [arguments] [options]
+
+    Arguments:
+    -s, --source-path             Required. Path to source code to inspect (required)
+    -o, --output-file-path        Path to output file
+	-f, --output-file-format      (Default: html) Output format [html|json|text]
+	-e, --text-format             (Default: Tag:%T,Rule:%N,Ruleid:%R,Confidence:%X,File:%F,Sourcetype:%t,Line:%L,Sample:%m) Text format specifiers
+	-r, --custom-rules-path       Custom rules path
+	-t, --tag-output-only         (Default: false) Output only contains identified tags
+	-i, --ignore-default-rules    (Default: false) Ignore default rules bundled with application
+	-d, --allow-dup-tags          (Default: false) Output only contains non-unique tag matches
+	-c, --confidence-filters      (Default: high,medium) Output only if matches rule pattern confidence [<value>,] [high|medium|low]
+	-x, --console-verbosity       (Default: medium) Console verbosity [high|medium|low|none]
+	-l, --log-file-path           Log file path
+	-v, --log-file-level          (Default: Error) Log file level [Debug|Info|Warn|Error|Fatal|Off]
+
+
+# Scan a project directory, with output sent to "output.html" (the default behavior includes launching default local browser to this file)
+dotnet AppInspector.dll analyze -s /home/user/myproject 
+
+# Add custom rules (can be specified multiple times)
+dotnet AppInspector.dll analyze -s /home/user/myproject -r /my/rules/directory -r /my/other/rules
+
+# Write to JSON format
+dotnet AppInspector.dll analyze -s /home/user/myproject -f json
+```
+
+### Tagdiff Command
+
+Use to analyze and report on differences in tags (features) between two project or project versions e.g. v1, v2 to see what changed
+
+    Usage: dotnet AppInspector.dll tagdiff [arguments] [options]
+
+    Arguments:
+     --src1                        Required. Source 1 to compare (required)
+     --src2                        Required. Source 2 to compare (required
+     -t, --test-type               (Default: equality) Type of test to run [equality|inequality]
+     -r, --custom-rules-path       Custom rules path
+     -i, --ignore-default-rules    (Default: false) Ignore default rules bundled with application
+     -o, --output-file-path        Path to output file
+     -x, --console-verbosity       Console verbosity [high|medium|low
+     -l, --log-file-path           Log file path
+     -v, --log-file-level          Log file level [error|trace|debug|info]
+
+##### Simplest use
+
+    dotnet AppInspector.dll tagdiff /home/user/project1 /home/user/project2
+
+##### Basic use
+
+    dotnet AppInspector.dll tagdiff /home/user/project1 /home/user/project2 -t equality
+
+Output is a pass/fail result.
+
+##### Basic use
+
+    dotnet AppInspector.dll tagdiff /home/user/project1 /home/user/project2 -t inequality
+
+Output includes list of differences between each.
+
+### TagTest Command
+
+Used to verify (pass/fail) that a specified set of rule tags is present or not present in a project e.g.
+user only wants to know true/false if crytography is present as expected or if personal data is not present
+as expected and get a simple yes/no result rather than a full analyis report.
+
+The user is expected to use the *custom-rules-path* option rather than the default ruleset because it is 
+unlikely that any source package would contain all of the default rules.  Instead, create a custom path and rule set
+as needed or specify a path using the custom-rules-path to point only to the rule(s) needed from the default set.  
+Otherwise, testing for all default rules present in source will likely yield a false or fail result in most cases.
+
+    Usage: dotnet AppInspector.dll tagtest [arguments] [options
+
+    Arguments:
+    -s, --source-path             Required. Source to test (required)
+    -t, --test-type               (Default: rulespresent) Test to perform [rulespresent|rulesnotpresent]
+    -r, --custom-rules-path       Custom rules path 
+    -i, --ignore-default-rules    (Default: true) Ignore default rules bundled with application
+    -o, --output-file-path        Path to output file
+    -x, --console-verbosity       Console verbosity [high|medium|low
+    -l, --log-file-path           Log file path
+    -v, --log-file-level          Log file level
+
+#### Simplest way to test source for all default rules present in source
+
+    dotnet AppInspector.dll tagtest /home/user/project1 -r /home/user/myrules.json
+
+#### Rules present test against custom rules only
+
+    dotnet AppInspector.dll tagtest /home/user/project1 -r /home/user/myrules.json -t rulespresent
+
+#### Rules not present test against custom rules only
+
+    dotnet AppInspector.dll tagtest /home/user/project1 -r /home/user/myrules.json -t rulesnotpresent
+
+
+### ExportTags Command
+
+Simple export of the ruleset schema for tags
+
+    Usage: dotnet AppInspector.dll exporttags [arguments] [options]
+
+    Arguments:
+    -r, --custom-rules-path       Custom rules path
+    -i, --ignore-default-rules    (Default: false) Ignore default rules bundled with application
+    -o, --output-file-path        Path to output file
+	-x, --console-verbosity       Console verbosity [high|medium|low
+
+##### Using default rules to console
+
+    dotnet AppInspector.dll exporttags
+
+##### Using output file
+
+    dotnet AppInspector.dll exporttags -o /home/user/myproject/exportags.txt
+
+##### With custom rules and output file
+
+    dotnet AppInspector.dll exporttags -r /home/user/myproject/customrules -o /hom/user/myproject/exportags.txt
+
+### Verify Command
+
+Verification that ruleset is compatible and error free for import and analysis
+
+    Usage: dotnet AppInspector.dll verifyrules [arguments]
+
+    Arguments:
+    -r, --custom-rules-path       Custom rules path
+    -i, --ignore-default-rules    (Default: false) Ignore default rules bundled with application
+	-o, --output-file-path        Path to output file
+    -x, --console-verbosity       Console verbosity [high|medium|low
+
+##### Using default rules
+
+    dotnet AppInspector.dll verifyrules
+
+##### Using custom rules only
+
+    dotnet AppInspector.dll verifyrules -r /home/user/myproject/customrules -i
+
+# Build Instructions
+
+Building from source requires .NET Core 3.0. Standard dotnet build commands can be run from the root source folder.
+
+### Framework Dependent
+
+    dotnet build -c Release
+
+### Platform Targeted Portable
+
+    dotnet publish -c Release -r win-x86
+    dotnet publish -c Release -r linux-x64
     dotnet publish -c Release -r osx-x64