--- conflicted
+++ resolved
@@ -1,4 +1,4 @@
-﻿<Project Sdk="Microsoft.NET.Sdk">
+<Project Sdk="Microsoft.NET.Sdk">
 
   <PropertyGroup>
     <OutputType>Exe</OutputType>
@@ -151,12 +151,9 @@
     <Folder Include="customrules\" />
     <Folder Include="output\" />
   </ItemGroup>
-<<<<<<< HEAD
-=======
 
   <ItemGroup>
     <PackageReference Update="Nerdbank.GitVersioning" Version="3.4.194" />
   </ItemGroup>
 
->>>>>>> c4c02e2f
  </Project>