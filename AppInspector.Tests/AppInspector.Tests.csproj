﻿<Project Sdk="Microsoft.NET.Sdk">

    <PropertyGroup>
        <OutputType>Library</OutputType>
        <Nullable>enable</Nullable>
        <LangVersion>10.0</LangVersion>
        <TargetFrameworks>net7.0;net6.0</TargetFrameworks>
    </PropertyGroup>

    <ItemGroup>
        <Compile Remove="output\**" />
        <EmbeddedResource Remove="output\**" />
        <None Remove="output\**" />
        <None Update="TestData\FourWindowsOneLinux.zip">
            <CopyToOutputDirectory>Always</CopyToOutputDirectory>
        </None>
    </ItemGroup>

    <ItemGroup>
        <PackageReference Include="Microsoft.Extensions.Logging" Version="7.0.0" />
        <PackageReference Include="Microsoft.NET.Test.Sdk" Version="17.4.0" />
<<<<<<< HEAD
        <PackageReference Include="MSTest.TestAdapter" Version="3.0.0" />
        <PackageReference Include="MSTest.TestFramework" Version="3.0.0" />
=======
        <PackageReference Include="MSTest.TestAdapter" Version="2.2.10" />
        <PackageReference Include="MSTest.TestFramework" Version="2.2.10" />
>>>>>>> 629dfeb1
        <PackageReference Include="Serilog.Extensions.Logging" Version="3.1.0" />
        <PackageReference Include="System.Reflection" Version="4.3.0" />
        <PackageReference Include="System.Runtime.Extensions" Version="4.3.1" />

    </ItemGroup>

    <ItemGroup>
        <ProjectReference Include="..\AppInspector.Logging\AppInspector.Logging.csproj" />
        <ProjectReference Include="..\AppInspector\AppInspector.Commands.csproj" />
    </ItemGroup>

    <ItemGroup>
      <PackageReference Update="Nerdbank.GitVersioning" Version="3.5.119" />
    </ItemGroup>
</Project><|MERGE_RESOLUTION|>--- conflicted
+++ resolved
@@ -19,13 +19,8 @@
     <ItemGroup>
         <PackageReference Include="Microsoft.Extensions.Logging" Version="7.0.0" />
         <PackageReference Include="Microsoft.NET.Test.Sdk" Version="17.4.0" />
-<<<<<<< HEAD
         <PackageReference Include="MSTest.TestAdapter" Version="3.0.0" />
         <PackageReference Include="MSTest.TestFramework" Version="3.0.0" />
-=======
-        <PackageReference Include="MSTest.TestAdapter" Version="2.2.10" />
-        <PackageReference Include="MSTest.TestFramework" Version="2.2.10" />
->>>>>>> 629dfeb1
         <PackageReference Include="Serilog.Extensions.Logging" Version="3.1.0" />
         <PackageReference Include="System.Reflection" Version="4.3.0" />
         <PackageReference Include="System.Runtime.Extensions" Version="4.3.1" />
